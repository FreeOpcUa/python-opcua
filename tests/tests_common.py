# encoding: utf-8
from concurrent.futures import Future, TimeoutError
import io
import time
from datetime import datetime
from datetime import timedelta
import math

from opcua import ua
from opcua import Node
from opcua import uamethod
from opcua import instantiate
from opcua import copy_node
<<<<<<< HEAD
from opcua.ua.uatypes import register_extension_object

from opcua.ua import ua_binary as uabin
=======
from opcua.common import ua_utils
>>>>>>> b19b0672


def add_server_methods(srv):
    @uamethod
    def func(parent, value):
        return value * 2

    o = srv.get_objects_node()
    v = o.add_method(ua.NodeId("ServerMethod", 2), ua.QualifiedName('ServerMethod', 2), func, [ua.VariantType.Int64], [ua.VariantType.Int64])

    @uamethod
    def func2(parent, methodname, value):
        return math.sin(value)

    o = srv.get_objects_node()
    v = o.add_method(ua.NodeId("ServerMethodArray", 2), ua.QualifiedName('ServerMethodArray', 2), func2, [ua.VariantType.String, ua.VariantType.Int64], [ua.VariantType.Int64])

    @uamethod
    def func3(parent, mylist):
        return [i * 2 for i in mylist]

    o = srv.get_objects_node()
    v = o.add_method(ua.NodeId("ServerMethodArray2", 2), ua.QualifiedName('ServerMethodArray2', 2), func3, [ua.VariantType.Int64], [ua.VariantType.Int64])


class CommonTests(object):

    '''
    Tests that will be run twice. Once on server side and once on
    client side since we have been carefull to have the exact
    same api on server and client side
    '''
    # jyst to avoid editor warnings
    opc = None
    assertEqual = lambda x, y: True
    assertIn = lambda x, y: True

    def test_find_servers(self):
        servers = self.opc.find_servers()
        # FIXME : finish

    def test_add_node_bad_args(self):
        obj = self.opc.get_objects_node()

        with self.assertRaises(TypeError):
            fold = obj.add_folder(1.2, "kk")

        with self.assertRaises(TypeError):
            fold = obj.add_folder(ua.UaError, "khjh")

        with self.assertRaises(ua.UaError):
            fold = obj.add_folder("kjk", 1.2)

        with self.assertRaises(TypeError):
            fold = obj.add_folder("i=0;s='oooo'", 1.2)

        with self.assertRaises(ua.UaError):
            fold = obj.add_folder("i=0;s='oooo'", "tt:oioi")

    def test_delete_nodes(self):
        obj = self.opc.get_objects_node()
        fold = obj.add_folder(2, "FolderToDelete")
        var = fold.add_variable(2, "VarToDelete", 9.1)
        childs = fold.get_children()
        self.assertIn(var, childs)
        self.opc.delete_nodes([var])
        with self.assertRaises(ua.UaStatusCodeError):
            var.set_value(7.8)
        with self.assertRaises(ua.UaStatusCodeError):
            obj.get_child(["2:FolderToDelete", "2:VarToDelete"])
        childs = fold.get_children()
        self.assertNotIn(var, childs)

    def test_delete_nodes_recursive(self):
        obj = self.opc.get_objects_node()
        fold = obj.add_folder(2, "FolderToDeleteR")
        var = fold.add_variable(2, "VarToDeleteR", 9.1)
        self.opc.delete_nodes([fold, var])
        with self.assertRaises(ua.UaStatusCodeError):
            var.set_value(7.8)
        with self.assertRaises(ua.UaStatusCodeError):
            obj.get_child(["2:FolderToDelete", "2:VarToDelete"])

    def test_delete_nodes_recursive2(self):
        obj = self.opc.get_objects_node()
        fold = obj.add_folder(2, "FolderToDeleteRoot")
        nfold = fold
        mynodes = []
        for i in range(7):
            nfold = fold.add_folder(2, "FolderToDeleteRoot")
            var = fold.add_variable(2, "VarToDeleteR", 9.1)
            var = fold.add_property(2, "ProToDeleteR", 9.1)
            prop = fold.add_property(2, "ProToDeleteR", 9.1)
            o = fold.add_object(3, "ObjToDeleteR")
            mynodes.append(nfold)
            mynodes.append(var)
            mynodes.append(prop)
            mynodes.append(o)
        self.opc.delete_nodes([fold], recursive=True)
        for node in mynodes:
            with self.assertRaises(ua.UaStatusCodeError):
                node.get_browse_name()

    def test_server_node(self):
        node = self.opc.get_server_node()
        self.assertEqual(ua.QualifiedName('Server', 0), node.get_browse_name())

    def test_root(self):
        root = self.opc.get_root_node()
        self.assertEqual(ua.QualifiedName('Root', 0), root.get_browse_name())
        self.assertEqual(ua.LocalizedText('Root'), root.get_display_name())
        nid = ua.NodeId(84, 0)
        self.assertEqual(nid, root.nodeid)

    def test_objects(self):
        objects = self.opc.get_objects_node()
        self.assertEqual(ua.QualifiedName('Objects', 0), objects.get_browse_name())
        nid = ua.NodeId(85, 0)
        self.assertEqual(nid, objects.nodeid)

    def test_browse(self):
        objects = self.opc.get_objects_node()
        obj = objects.add_object(4, "browsetest")
        folder = obj.add_folder(4, "folder")
        prop = obj.add_property(4, "property", 1)
        prop2 = obj.add_property(4, "property2", 2)
        var = obj.add_variable(4, "variable", 3)
        obj2 = obj.add_object(4, "obj")
        alle = obj.get_children()
        self.assertTrue(prop in alle)
        self.assertTrue(prop2 in alle)
        self.assertTrue(var in alle)
        self.assertTrue(folder in alle)
        self.assertFalse(obj in alle)
        props = obj.get_children(refs=ua.ObjectIds.HasProperty)
        self.assertTrue(prop in props)
        self.assertTrue(prop2 in props)
        self.assertFalse(var in props)
        self.assertFalse(folder in props)
        self.assertFalse(obj2 in props)
        all_vars = obj.get_children(nodeclassmask=ua.NodeClass.Variable)
        self.assertTrue(prop in all_vars)
        self.assertTrue(var in all_vars)
        self.assertFalse(folder in props)
        self.assertFalse(obj2 in props)
        all_objs = obj.get_children(nodeclassmask=ua.NodeClass.Object)
        self.assertTrue(folder in all_objs)
        self.assertTrue(obj2 in all_objs)
        self.assertFalse(var in all_objs)

    def test_browse_references(self):
        objects = self.opc.get_objects_node()
        folder = objects.add_folder(4, "folder")

        childs = objects.get_referenced_nodes(refs=ua.ObjectIds.Organizes, direction=ua.BrowseDirection.Forward, includesubtypes=False)
        self.assertTrue(folder in childs)

        childs = objects.get_referenced_nodes(refs=ua.ObjectIds.Organizes, direction=ua.BrowseDirection.Both, includesubtypes=False)
        self.assertTrue(folder in childs)

        childs = objects.get_referenced_nodes(refs=ua.ObjectIds.Organizes, direction=ua.BrowseDirection.Inverse, includesubtypes=False)
        self.assertFalse(folder in childs)

        parents = folder.get_referenced_nodes(refs=ua.ObjectIds.Organizes, direction=ua.BrowseDirection.Inverse, includesubtypes=False)
        self.assertTrue(objects in parents)

        parents = folder.get_referenced_nodes(refs=ua.ObjectIds.HierarchicalReferences, direction=ua.BrowseDirection.Inverse, includesubtypes=False)
        self.assertTrue(objects in parents)

        parent = folder.get_parent()
        self.assertEqual(parent, objects)

    def test_browsename_with_spaces(self):
        o = self.opc.get_objects_node()
        v = o.add_variable(3, 'BNVariable with spaces and %&+?/', 1.3)
        v2 = o.get_child("3:BNVariable with spaces and %&+?/")
        self.assertEqual(v, v2)

    def test_non_existing_path(self):
        root = self.opc.get_root_node()
        with self.assertRaises(ua.UaStatusCodeError):
            server_time_node = root.get_child(['0:Objects', '0:Server', '0:nonexistingnode'])

    def test_bad_attribute(self):
        root = self.opc.get_root_node()
        with self.assertRaises(ua.UaStatusCodeError):
            root.set_value(99)

    def test_get_node_by_nodeid(self):
        root = self.opc.get_root_node()
        server_time_node = root.get_child(['0:Objects', '0:Server', '0:ServerStatus', '0:CurrentTime'])
        correct = self.opc.get_node(ua.NodeId(ua.ObjectIds.Server_ServerStatus_CurrentTime))
        self.assertEqual(server_time_node, correct)

    def test_datetime_read(self):
        time_node = self.opc.get_node(ua.NodeId(ua.ObjectIds.Server_ServerStatus_CurrentTime))
        dt = time_node.get_value()
        utcnow = datetime.utcnow()
        delta = utcnow - dt
        self.assertTrue(delta < timedelta(seconds=1))

    def test_datetime_write(self):
        time_node = self.opc.get_node(ua.NodeId(ua.ObjectIds.Server_ServerStatus_CurrentTime))
        now = datetime.utcnow()
        objects = self.opc.get_objects_node()
        v1 = objects.add_variable(4, "test_datetime", now)
        tid = v1.get_value()
        self.assertEqual(now, tid)

    def test_variant_array_dim(self):
        objects = self.opc.get_objects_node()
        l = [[[1.0, 1.0, 1.0, 1.0], [2.0, 2.0, 2.0, 2.0], [3.0, 3.0, 3.0, 3.0]],[[5.0, 5.0, 5.0, 5.0], [7.0, 8.0, 9.0, 01.0], [1.0, 1.0, 1.0, 1.0]]]
        v = objects.add_variable(3, 'variableWithDims', l)

        v.set_array_dimensions([0, 0, 0])
        dim = v.get_array_dimensions()
        self.assertEqual(dim, [0, 0, 0])

        v.set_value_rank(0)
        rank = v.get_value_rank()
        self.assertEqual(rank, 0)

        v2 = v.get_value()
        self.assertEqual(v2, l)
        dv = v.get_data_value()
        self.assertEqual(dv.Value.Dimensions, [2,3,4])

        l = [[[], [], []], [[], [], []]]
        variant = ua.Variant(l, ua.VariantType.UInt32)
        v = objects.add_variable(3, 'variableWithDimsEmpty', variant)
        v2 = v.get_value()
        self.assertEqual(v2, l)
        dv = v.get_data_value()
        self.assertEqual(dv.Value.Dimensions, [2,3,0])

    def test_add_numeric_variable(self):
        objects = self.opc.get_objects_node()
        v = objects.add_variable('ns=3;i=888;', '3:numericnodefromstring', 99)
        nid = ua.NodeId(888, 3)
        qn = ua.QualifiedName('numericnodefromstring', 3)
        self.assertEqual(nid, v.nodeid)
        self.assertEqual(qn, v.get_browse_name())

    def test_add_string_variable(self):
        objects = self.opc.get_objects_node()
        v = objects.add_variable('ns=3;s=stringid;', '3:stringnodefromstring', [68])
        nid = ua.NodeId('stringid', 3)
        qn = ua.QualifiedName('stringnodefromstring', 3)
        self.assertEqual(nid, v.nodeid)
        self.assertEqual(qn, v.get_browse_name())

    def test_utf8(self):
        objects = self.opc.get_objects_node()
        utf_string = "æøå@%&"
        bn = ua.QualifiedName(utf_string, 3)
        nid = ua.NodeId("æølå", 3)
        val = "æøå"
        v = objects.add_variable(nid, bn, val)
        self.assertEqual(nid, v.nodeid)
        val2 = v.get_value()
        self.assertEqual(val, val2)
        bn2 = v.get_browse_name()
        self.assertEqual(bn, bn2)

    def test_null_variable(self):
        objects = self.opc.get_objects_node()
        var = objects.add_variable(3, 'nullstring', "a string")
        var.set_value(None)
        val = var.get_value()
        self.assertEqual(val, None)
        var.set_value("")
        val = var.get_value()
        self.assertNotEqual(val, None)
        self.assertEqual(val, "")

    def test_variable_data_type(self):
        objects = self.opc.get_objects_node()
        var = objects.add_variable(3, 'stringfordatatype', "a string")
        val = var.get_data_type_as_variant_type()
        self.assertEqual(val, ua.VariantType.String)
        var = objects.add_variable(3, 'stringarrayfordatatype', ["a", "b"])
        val = var.get_data_type_as_variant_type()
        self.assertEqual(val, ua.VariantType.String)

    def test_add_string_array_variable(self):
        objects = self.opc.get_objects_node()
        v = objects.add_variable('ns=3;s=stringarrayid;', '9:stringarray', ['l', 'b'])
        nid = ua.NodeId('stringarrayid', 3)
        qn = ua.QualifiedName('stringarray', 9)
        self.assertEqual(nid, v.nodeid)
        self.assertEqual(qn, v.get_browse_name())
        val = v.get_value()
        self.assertEqual(['l', 'b'], val)

    def test_add_numeric_node(self):
        objects = self.opc.get_objects_node()
        nid = ua.NodeId(9999, 3)
        qn = ua.QualifiedName('AddNodeVar1', 3)
        v1 = objects.add_variable(nid, qn, 0)
        self.assertEqual(nid, v1.nodeid)
        self.assertEqual(qn, v1.get_browse_name())

    def test_add_string_node(self):
        objects = self.opc.get_objects_node()
        qn = ua.QualifiedName('AddNodeVar2', 3)
        nid = ua.NodeId('AddNodeVar2Id', 3)
        v2 = objects.add_variable(nid, qn, 0)
        self.assertEqual(nid, v2.nodeid)
        self.assertEqual(qn, v2.get_browse_name())

    def test_add_find_node_(self):
        objects = self.opc.get_objects_node()
        o = objects.add_object('ns=2;i=101;', '2:AddFindObject')
        o2 = objects.get_child('2:AddFindObject')
        self.assertEqual(o, o2)

    def test_node_path(self):
        objects = self.opc.get_objects_node()
        o = objects.add_object('ns=2;i=105;', '2:NodePathObject')
        root = self.opc.get_root_node()
        o2 = root.get_child(['0:Objects', '2:NodePathObject'])
        self.assertEqual(o, o2)

    def test_add_read_node(self):
        objects = self.opc.get_objects_node()
        o = objects.add_object('ns=2;i=102;', '2:AddReadObject')
        nid = ua.NodeId(102, 2)
        self.assertEqual(o.nodeid, nid)
        qn = ua.QualifiedName('AddReadObject', 2)
        self.assertEqual(o.get_browse_name(), qn)

    def test_simple_value(self):
        o = self.opc.get_objects_node()
        v = o.add_variable(3, 'VariableTestValue', 4.32)
        val = v.get_value()
        self.assertEqual(4.32, val)

    def test_add_exception(self):
        objects = self.opc.get_objects_node()
        o = objects.add_object('ns=2;i=103;', '2:AddReadObject')
        with self.assertRaises(ua.UaStatusCodeError):
            o2 = objects.add_object('ns=2;i=103;', '2:AddReadObject')

    def test_negative_value(self):
        o = self.opc.get_objects_node()
        v = o.add_variable(3, 'VariableNegativeValue', 4)
        v.set_value(-4.54)
        val = v.get_value()
        self.assertEqual(-4.54, val)

    def test_read_server_state(self):
        statenode = self.opc.get_node(ua.NodeId(ua.ObjectIds.Server_ServerStatus_State))
        state = statenode.get_value()
        self.assertEqual(state, 0)

    def test_bad_node(self):
        bad = self.opc.get_node(ua.NodeId(999, 999))
        with self.assertRaises(ua.UaStatusCodeError):
            bad.get_browse_name()
        with self.assertRaises(ua.UaStatusCodeError):
            bad.set_value(89)
        with self.assertRaises(ua.UaStatusCodeError):
            bad.add_object(0, "0:myobj")
        with self.assertRaises(ua.UaStatusCodeError):
            bad.get_child("0:myobj")

    def test_value(self):
        o = self.opc.get_objects_node()
        var = ua.Variant(1.98, ua.VariantType.Double)
        v = o.add_variable(3, 'VariableValue', var)
        val = v.get_value()
        self.assertEqual(1.98, val)

        dvar = ua.DataValue(var)
        dv = v.get_data_value()
        self.assertEqual(ua.DataValue, type(dv))
        self.assertEqual(dvar.Value, dv.Value)
        self.assertEqual(dvar.Value, var)

    def test_set_value(self):
        o = self.opc.get_objects_node()
        var = ua.Variant(1.98, ua.VariantType.Double)
        dvar = ua.DataValue(var)
        v = o.add_variable(3, 'VariableValue', var)
        v.set_value(var.Value)
        v1 = v.get_value()
        self.assertEqual(v1, var.Value)
        v.set_value(var)
        v2 = v.get_value()
        self.assertEqual(v2, var.Value)
        v.set_data_value(dvar)
        v3 = v.get_data_value()
        self.assertEqual(v3.Value, dvar.Value)

    def test_array_value(self):
        o = self.opc.get_objects_node()
        v = o.add_variable(3, 'VariableArrayValue', [1, 2, 3])
        val = v.get_value()
        self.assertEqual([1, 2, 3], val)

    def test_bool_variable(self):
        o = self.opc.get_objects_node()
        v = o.add_variable(3, 'BoolVariable', True)
        dt = v.get_data_type_as_variant_type()
        self.assertEqual(dt, ua.VariantType.Boolean)
        val = v.get_value()
        self.assertEqual(True, val)
        v.set_value(False)
        val = v.get_value()
        self.assertEqual(False, val)

    def test_array_size_one_value(self):
        o = self.opc.get_objects_node()
        v = o.add_variable(3, 'VariableArrayValue', [1, 2, 3])
        v.set_value([1])
        val = v.get_value()
        self.assertEqual([1], val)

    def test_use_namespace(self):
        idx = self.opc.get_namespace_index("urn:freeopcua:python:server")
        self.assertEqual(idx, 1)
        root = self.opc.get_root_node()
        myvar = root.add_variable(idx, 'var_in_custom_namespace', [5])
        myid = myvar.nodeid
        self.assertEqual(idx, myid.NamespaceIndex)

    def test_method(self):
        o = self.opc.get_objects_node()
        m = o.get_child("2:ServerMethod")
        result = o.call_method("2:ServerMethod", 2.1)
        self.assertEqual(result, 4.2)
        with self.assertRaises(ua.UaStatusCodeError):
            # FIXME: we should raise a more precise exception
            result = o.call_method("2:ServerMethod", 2.1, 89, 9)
        with self.assertRaises(ua.UaStatusCodeError):
            result = o.call_method(ua.NodeId(999), 2.1)  # non existing method

    def test_method_array(self):
        o = self.opc.get_objects_node()
        m = o.get_child("2:ServerMethodArray")
        result = o.call_method(m, "sin", ua.Variant(math.pi))
        self.assertTrue(result < 0.01)

    def test_method_array2(self):
        o = self.opc.get_objects_node()
        m = o.get_child("2:ServerMethodArray2")
        result = o.call_method(m, [1.1, 3.4, 9])
        self.assertEqual(result, [2.2, 6.8, 18])

    def test_add_nodes(self):
        objects = self.opc.get_objects_node()
        f = objects.add_folder(3, 'MyFolder')
        child = objects.get_child("3:MyFolder")
        self.assertEqual(child, f)
        o = f.add_object(3, 'MyObject')
        child = f.get_child("3:MyObject")
        self.assertEqual(child, o)
        v = f.add_variable(3, 'MyVariable', 6)
        child = f.get_child("3:MyVariable")
        self.assertEqual(child, v)
        p = f.add_property(3, 'MyProperty', 10)
        child = f.get_child("3:MyProperty")
        self.assertEqual(child, p)
        childs = f.get_children()
        self.assertTrue(o in childs)
        self.assertTrue(v in childs)
        self.assertTrue(p in childs)

    def test_incl_subtypes(self):
        base_type = self.opc.get_root_node().get_child(["0:Types", "0:ObjectTypes", "0:BaseObjectType"])
        descs = base_type.get_children_descriptions(includesubtypes=True)
        self.assertTrue(len(descs) > 10)
        descs = base_type.get_children_descriptions(includesubtypes=False)
        self.assertEqual(len(descs), 0)

    def test_add_node_with_type(self):
        objects = self.opc.get_objects_node()
        f = objects.add_folder(3, 'MyFolder_TypeTest')

        o = f.add_object(3, 'MyObject1', ua.ObjectIds.BaseObjectType)
        self.assertEqual(o.get_type_definition().Identifier, ua.ObjectIds.BaseObjectType)

        o = f.add_object(3, 'MyObject2', ua.NodeId(ua.ObjectIds.BaseObjectType, 0))
        self.assertEqual(o.get_type_definition().Identifier, ua.ObjectIds.BaseObjectType)

        base_otype= self.opc.get_node(ua.ObjectIds.BaseObjectType)
        custom_otype = base_otype.add_object_type(2, 'MyFooObjectType')

        o = f.add_object(3, 'MyObject3', custom_otype.nodeid)
        self.assertEqual(o.get_type_definition().Identifier, custom_otype.nodeid.Identifier)

        references = o.get_references(refs=ua.ObjectIds.HasTypeDefinition, direction=ua.BrowseDirection.Forward)
        self.assertEqual(len(references), 1)
        self.assertEqual(references[0].NodeId, custom_otype.nodeid)

    def test_references_for_added_nodes(self):
        objects = self.opc.get_objects_node()
        o = objects.add_object(3, 'MyObject')
        nodes = objects.get_referenced_nodes(refs=ua.ObjectIds.Organizes, direction=ua.BrowseDirection.Forward, includesubtypes=False)
        self.assertTrue(o in nodes)
        nodes = o.get_referenced_nodes(refs=ua.ObjectIds.Organizes, direction=ua.BrowseDirection.Inverse, includesubtypes=False)
        self.assertTrue(objects in nodes)
        self.assertEqual(o.get_parent(), objects)
        self.assertEqual(o.get_type_definition().Identifier, ua.ObjectIds.BaseObjectType)

        o2 = o.add_object(3, 'MySecondObject')
        nodes = o.get_referenced_nodes(refs=ua.ObjectIds.HasComponent, direction=ua.BrowseDirection.Forward, includesubtypes=False)
        self.assertTrue(o2 in nodes)
        nodes = o2.get_referenced_nodes(refs=ua.ObjectIds.HasComponent, direction=ua.BrowseDirection.Inverse, includesubtypes=False)
        self.assertTrue(o in nodes)
        self.assertEqual(o2.get_parent(), o)
        self.assertEqual(o2.get_type_definition().Identifier, ua.ObjectIds.BaseObjectType)

        v = o.add_variable(3, 'MyVariable', 6)
        nodes = o.get_referenced_nodes(refs=ua.ObjectIds.HasComponent, direction=ua.BrowseDirection.Forward, includesubtypes=False)
        self.assertTrue(v in nodes)
        nodes = v.get_referenced_nodes(refs=ua.ObjectIds.HasComponent, direction=ua.BrowseDirection.Inverse, includesubtypes=False)
        self.assertTrue(o in nodes)
        self.assertEqual(v.get_parent(), o)
        self.assertEqual(v.get_type_definition().Identifier, ua.ObjectIds.BaseDataVariableType)

        p = o.add_property(3, 'MyProperty', 2)
        nodes = o.get_referenced_nodes(refs=ua.ObjectIds.HasProperty, direction=ua.BrowseDirection.Forward, includesubtypes=False)
        self.assertTrue(p in nodes)
        nodes = p.get_referenced_nodes(refs=ua.ObjectIds.HasProperty, direction=ua.BrowseDirection.Inverse, includesubtypes=False)
        self.assertTrue(o in nodes)
        self.assertEqual(p.get_parent(), o)
        self.assertEqual(p.get_type_definition().Identifier, ua.ObjectIds.PropertyType)

    def test_path_string(self):
        o = self.opc.nodes.objects.add_folder(1, "titif").add_object(3, "opath")
        path = o.get_path_as_string()
        self.assertEqual(["0:Root", "0:Objects", "1:titif", "3:opath"], path)
        path = o.get_path_as_string(2)
        self.assertEqual(["1:titif", "3:opath"], path)
        path = self.opc.get_node("i=13387").get_path_as_string()
        # FIXME this is wrong in our server! BaseObjectType is missing an inverse reference to its parent! seems xml definition is wrong
        self.assertEqual(['0:BaseObjectType', '0:FolderType', '0:FileDirectoryType', '0:CreateDirectory'], path) 

    def test_path(self):
        of = self.opc.nodes.objects.add_folder(1, "titif")
        op = of.add_object(3, "opath")
        path = op.get_path()
        self.assertEqual([self.opc.nodes.root, self.opc.nodes.objects, of, op], path)
        path = op.get_path(2)
        self.assertEqual([of, op], path)
        target = self.opc.get_node("i=13387")
        path = target.get_path()
        # FIXME this is wrong in our server! BaseObjectType is missing an inverse reference to its parent! seems xml definition is wrong
        self.assertEqual([self.opc.nodes.base_object_type, self.opc.nodes.folder_type, self.opc.get_node(ua.ObjectIds.FileDirectoryType), target], path)  

    def test_get_endpoints(self):
        endpoints = self.opc.get_endpoints()
        self.assertTrue(len(endpoints) > 0)
        self.assertTrue(endpoints[0].EndpointUrl.startswith("opc.tcp://"))

    def test_copy_node(self):
        dev_t = self.opc.nodes.base_data_type.add_object_type(0, "MyDevice")
        v_t = dev_t.add_variable(0, "sensor", 1.0)
        p_t = dev_t.add_property(0, "sensor_id", "0340")
        ctrl_t = dev_t.add_object(0, "controller")
        prop_t = ctrl_t.add_property(0, "state", "Running")
        # Create device sutype
        devd_t = dev_t.add_object_type(0, "MyDeviceDervived")
        v_t = devd_t.add_variable(0, "childparam", 1.0)
        p_t = devd_t.add_property(0, "sensorx_id", "0340")
        

        nodes = copy_node(self.opc.nodes.objects, dev_t)
        mydevice = nodes[0]

        self.assertEqual(mydevice.get_node_class(), ua.NodeClass.ObjectType)
        self.assertEqual(len(mydevice.get_children()), 4)
        obj = mydevice.get_child(["0:controller"])
        prop = mydevice.get_child(["0:controller", "0:state"])
        self.assertEqual(prop.get_type_definition().Identifier, ua.ObjectIds.PropertyType)
        self.assertEqual(prop.get_value(), "Running")
        self.assertNotEqual(prop.nodeid, prop_t.nodeid)

    def test_instantiate_1(self):
        # Create device type
        dev_t = self.opc.nodes.base_object_type.add_object_type(0, "MyDevice")
        v_t = dev_t.add_variable(0, "sensor", 1.0)
        p_t = dev_t.add_property(0, "sensor_id", "0340")
        ctrl_t = dev_t.add_object(0, "controller")
        prop_t = ctrl_t.add_property(0, "state", "Running")

        # Create device sutype
        devd_t = dev_t.add_object_type(0, "MyDeviceDervived")
        v_t = devd_t.add_variable(0, "childparam", 1.0)
        p_t = devd_t.add_property(0, "sensorx_id", "0340")
        
        # instanciate device
        nodes = instantiate(self.opc.nodes.objects, dev_t, bname="2:Device0001")
        mydevice = nodes[0]

        self.assertEqual(mydevice.get_node_class(), ua.NodeClass.Object)
        self.assertEqual(mydevice.get_type_definition(), dev_t.nodeid)
        obj = mydevice.get_child(["0:controller"])
        prop = mydevice.get_child(["0:controller", "0:state"])
        self.assertEqual(prop.get_type_definition().Identifier, ua.ObjectIds.PropertyType)
        self.assertEqual(prop.get_value(), "Running")
        self.assertNotEqual(prop.nodeid, prop_t.nodeid)
        
        # instanciate device subtype
        nodes = instantiate(self.opc.nodes.objects, devd_t, bname="2:Device0002")
        mydevicederived = nodes[0] 
        prop1 = mydevicederived.get_child(["0:sensorx_id"])
        var1 = mydevicederived.get_child(["0:childparam"])
        var_parent = mydevicederived.get_child(["0:sensor"])
        prop_parent = mydevicederived.get_child(["0:sensor_id"])

    def test_instantiate_string_nodeid(self):
        # Create device type
        dev_t = self.opc.nodes.base_object_type.add_object_type(0, "MyDevice2")
        v_t = dev_t.add_variable(0, "sensor", 1.0)
        p_t = dev_t.add_property(0, "sensor_id", "0340")
        ctrl_t = dev_t.add_object(0, "controller")
        prop_t = ctrl_t.add_property(0, "state", "Running")

        # instanciate device
        nodes = instantiate(self.opc.nodes.objects, dev_t, nodeid=ua.NodeId("InstDevice", 2, ua.NodeIdType.String), bname="2:InstDevice")
        mydevice = nodes[0]

        self.assertEqual(mydevice.get_node_class(), ua.NodeClass.Object)
        self.assertEqual(mydevice.get_type_definition(), dev_t.nodeid)
        obj = mydevice.get_child(["0:controller"])
        obj_nodeid_ident = obj.nodeid.Identifier
        prop = mydevice.get_child(["0:controller", "0:state"])
        self.assertEqual(obj_nodeid_ident, "InstDevice.controller")
        self.assertEqual(prop.get_type_definition().Identifier, ua.ObjectIds.PropertyType)
        self.assertEqual(prop.get_value(), "Running")
        self.assertNotEqual(prop.nodeid, prop_t.nodeid)

    def test_variable_with_datatype(self):
        v1 = self.opc.nodes.objects.add_variable(3, 'VariableEnumType1', ua.ApplicationType.ClientAndServer, datatype=ua.NodeId(ua.ObjectIds.ApplicationType))
        tp1 = v1.get_data_type()
        self.assertEqual(ua.NodeId(ua.ObjectIds.ApplicationType), tp1)

        v2 = self.opc.nodes.objects.add_variable(3, 'VariableEnumType2', ua.ApplicationType.ClientAndServer, datatype=ua.NodeId(ua.ObjectIds.ApplicationType) )
        tp2 = v2.get_data_type()
        self.assertEqual( ua.NodeId(ua.ObjectIds.ApplicationType), tp2)

    def test_enum(self):
        # create enum type
        enums = self.opc.get_root_node().get_child(["0:Types", "0:DataTypes", "0:BaseDataType", "0:Enumeration"])
        myenum_type = enums.add_data_type(0, "MyEnum")
        es = myenum_type.add_variable(0, "EnumStrings", [ua.LocalizedText("String0"), ua.LocalizedText("String1"), ua.LocalizedText("String2")], ua.VariantType.LocalizedText) 
        #es.set_value_rank(1)
        # instantiate
        o = self.opc.get_objects_node()
        myvar = o.add_variable(2, "MyEnumVar", ua.LocalizedText("String1"), datatype=myenum_type.nodeid)
        #myvar.set_writable(True)
        # tests
        self.assertEqual(myvar.get_data_type(), myenum_type.nodeid)
        myvar.set_value(ua.LocalizedText("String2"))

<<<<<<< HEAD
    def test_ua_method_unique(self):
        def unique_response(parent):
            return 42

        decorated_unique_response = uamethod(unique_response)
        response = decorated_unique_response(ua.NodeId("ServerMethod", 2))

        self.assertEqual(len(response), 1)
        self.assertEqual(type(response[0]), ua.Variant)

    def test_ua_method_multiple(self):
        def unique_response(parent):
            return 42, 49

        decorated_unique_response = uamethod(unique_response)
        response = decorated_unique_response(ua.NodeId("ServerMethod", 2))

        self.assertEqual(len(response), 2)
        self.assertEqual(type(response[0]), ua.Variant)

    def test_ua_method_complex(self):
        register_extension_object(KeyValuePair)

        def unique_response(parent):
            return KeyValuePair("Key", "Value")

        decorated_unique_response = uamethod(unique_response)
        response = decorated_unique_response(ua.NodeId("ServerMethod", 2))

        self.assertEqual(len(response), 1)
        self.assertEqual(type(response[0]), ua.Variant)

    def test_ua_method_complex_multiple(self):
        register_extension_object(KeyValuePair)

        def unique_response(parent):
            return [KeyValuePair("Key", "Value"),
                    KeyValuePair("Hello", "World")]

        decorated_unique_response = uamethod(unique_response)
        response = decorated_unique_response(ua.NodeId("ServerMethod", 2))

        self.assertEqual(len(response), 2)
        self.assertEqual(type(response[0]), ua.Variant)

    # TODO: Fix the test
    # def test_decode_custom_object(self):
    #     register_extension_object(KeyValuePair)
    #
    #     def unique_response(parent):
    #         return KeyValuePair("Key", "Value")
    #
    #     decorated_unique_response = uamethod(unique_response)
    #     response = decorated_unique_response(ua.NodeId("ServerMethod", 2))
    #
    #     self.assertEqual(len(response), 1)
    #     self.assertEqual(type(response[0]), ua.Variant)
    #
    #     key_value = uabin.unpack_uatype_array(response[0].VariantType, io.BytesIO(response[0].to_binary()))
    #     self.assertEqual(key_value.key, "Key")
    #     self.assertEqual(key_value.value, "Value")


class KeyValuePair(object):
    DEFAULT_BINARY = 20001

    def __init__(self, key, value, namespace_id=0):
        self.key = key
        self.value = value
        self.NamespaceIndex = namespace_id

    def to_binary(self):
        packet = []
        packet.append(uabin.Primitives.UInt16.pack(self.NamespaceIndex))
        packet.append(uabin.Primitives.String.pack(self.key))
        packet.append(uabin.Primitives.String.pack(self.value))
        return b''.join(packet)

    @staticmethod
    def from_binary(data):
        namespace_index = uabin.Primitives.UInt16.unpack(data)
        key = uabin.Primitives.String.unpack(data)
        value = uabin.Primitives.String.unpack(data)
        return KeyValuePair(key, value, namespace_index)
=======
    def test_supertypes(self):
        nint32 = self.opc.get_node(ua.ObjectIds.Int32)
        node = ua_utils.get_node_supertype(nint32)
        self.assertEqual(node, self.opc.get_node(ua.ObjectIds.Integer))

        nodes = ua_utils.get_node_supertypes(nint32)
        self.assertEqual(nodes[1], self.opc.get_node(ua.ObjectIds.Number))
        self.assertEqual(nodes[0], self.opc.get_node(ua.ObjectIds.Integer))

        # test custom
        dtype = nint32.add_data_type(0, "MyCustomDataType")
        node = ua_utils.get_node_supertype(dtype)
        self.assertEqual(node, nint32)

        dtype2 = dtype.add_data_type(0, "MyCustomDataType2")
        node = ua_utils.get_node_supertype(dtype2)
        self.assertEqual(node, dtype)

    def test_base_data_type(self):
        nint32 = self.opc.get_node(ua.ObjectIds.Int32)
        dtype = nint32.add_data_type(0, "MyCustomDataType")
        dtype2 = dtype.add_data_type(0, "MyCustomDataType2")
        self.assertEqual(ua_utils.get_base_data_type(dtype), nint32)
        self.assertEqual(ua_utils.get_base_data_type(dtype2), nint32)

        ext = self.opc.nodes.objects.add_variable(0, "MyExtensionObject", ua.Argument())
        d = ext.get_data_type()
        d = self.opc.get_node(d)
        self.assertEqual(ua_utils.get_base_data_type(d), self.opc.get_node(ua.ObjectIds.Structure))
        self.assertEqual(ua_utils.data_type_to_variant_type(d), ua.VariantType.ExtensionObject)



>>>>>>> b19b0672
<|MERGE_RESOLUTION|>--- conflicted
+++ resolved
@@ -1,23 +1,16 @@
 # encoding: utf-8
-from concurrent.futures import Future, TimeoutError
-import io
-import time
 from datetime import datetime
 from datetime import timedelta
 import math
 
 from opcua import ua
-from opcua import Node
 from opcua import uamethod
 from opcua import instantiate
 from opcua import copy_node
-<<<<<<< HEAD
 from opcua.ua.uatypes import register_extension_object
 
 from opcua.ua import ua_binary as uabin
-=======
 from opcua.common import ua_utils
->>>>>>> b19b0672
 
 
 def add_server_methods(srv):
@@ -555,7 +548,7 @@
         self.assertEqual(["1:titif", "3:opath"], path)
         path = self.opc.get_node("i=13387").get_path_as_string()
         # FIXME this is wrong in our server! BaseObjectType is missing an inverse reference to its parent! seems xml definition is wrong
-        self.assertEqual(['0:BaseObjectType', '0:FolderType', '0:FileDirectoryType', '0:CreateDirectory'], path) 
+        self.assertEqual(['0:BaseObjectType', '0:FolderType', '0:FileDirectoryType', '0:CreateDirectory'], path)
 
     def test_path(self):
         of = self.opc.nodes.objects.add_folder(1, "titif")
@@ -567,7 +560,7 @@
         target = self.opc.get_node("i=13387")
         path = target.get_path()
         # FIXME this is wrong in our server! BaseObjectType is missing an inverse reference to its parent! seems xml definition is wrong
-        self.assertEqual([self.opc.nodes.base_object_type, self.opc.nodes.folder_type, self.opc.get_node(ua.ObjectIds.FileDirectoryType), target], path)  
+        self.assertEqual([self.opc.nodes.base_object_type, self.opc.nodes.folder_type, self.opc.get_node(ua.ObjectIds.FileDirectoryType), target], path)
 
     def test_get_endpoints(self):
         endpoints = self.opc.get_endpoints()
@@ -675,7 +668,37 @@
         self.assertEqual(myvar.get_data_type(), myenum_type.nodeid)
         myvar.set_value(ua.LocalizedText("String2"))
 
-<<<<<<< HEAD
+    def test_supertypes(self):
+        nint32 = self.opc.get_node(ua.ObjectIds.Int32)
+        node = ua_utils.get_node_supertype(nint32)
+        self.assertEqual(node, self.opc.get_node(ua.ObjectIds.Integer))
+
+        nodes = ua_utils.get_node_supertypes(nint32)
+        self.assertEqual(nodes[1], self.opc.get_node(ua.ObjectIds.Number))
+        self.assertEqual(nodes[0], self.opc.get_node(ua.ObjectIds.Integer))
+
+        # test custom
+        dtype = nint32.add_data_type(0, "MyCustomDataType")
+        node = ua_utils.get_node_supertype(dtype)
+        self.assertEqual(node, nint32)
+
+        dtype2 = dtype.add_data_type(0, "MyCustomDataType2")
+        node = ua_utils.get_node_supertype(dtype2)
+        self.assertEqual(node, dtype)
+
+    def test_base_data_type(self):
+        nint32 = self.opc.get_node(ua.ObjectIds.Int32)
+        dtype = nint32.add_data_type(0, "MyCustomDataType")
+        dtype2 = dtype.add_data_type(0, "MyCustomDataType2")
+        self.assertEqual(ua_utils.get_base_data_type(dtype), nint32)
+        self.assertEqual(ua_utils.get_base_data_type(dtype2), nint32)
+
+        ext = self.opc.nodes.objects.add_variable(0, "MyExtensionObject", ua.Argument())
+        d = ext.get_data_type()
+        d = self.opc.get_node(d)
+        self.assertEqual(ua_utils.get_base_data_type(d), self.opc.get_node(ua.ObjectIds.Structure))
+        self.assertEqual(ua_utils.data_type_to_variant_type(d), ua.VariantType.ExtensionObject)
+
     def test_ua_method_unique(self):
         def unique_response(parent):
             return 42
@@ -759,39 +782,4 @@
         namespace_index = uabin.Primitives.UInt16.unpack(data)
         key = uabin.Primitives.String.unpack(data)
         value = uabin.Primitives.String.unpack(data)
-        return KeyValuePair(key, value, namespace_index)
-=======
-    def test_supertypes(self):
-        nint32 = self.opc.get_node(ua.ObjectIds.Int32)
-        node = ua_utils.get_node_supertype(nint32)
-        self.assertEqual(node, self.opc.get_node(ua.ObjectIds.Integer))
-
-        nodes = ua_utils.get_node_supertypes(nint32)
-        self.assertEqual(nodes[1], self.opc.get_node(ua.ObjectIds.Number))
-        self.assertEqual(nodes[0], self.opc.get_node(ua.ObjectIds.Integer))
-
-        # test custom
-        dtype = nint32.add_data_type(0, "MyCustomDataType")
-        node = ua_utils.get_node_supertype(dtype)
-        self.assertEqual(node, nint32)
-
-        dtype2 = dtype.add_data_type(0, "MyCustomDataType2")
-        node = ua_utils.get_node_supertype(dtype2)
-        self.assertEqual(node, dtype)
-
-    def test_base_data_type(self):
-        nint32 = self.opc.get_node(ua.ObjectIds.Int32)
-        dtype = nint32.add_data_type(0, "MyCustomDataType")
-        dtype2 = dtype.add_data_type(0, "MyCustomDataType2")
-        self.assertEqual(ua_utils.get_base_data_type(dtype), nint32)
-        self.assertEqual(ua_utils.get_base_data_type(dtype2), nint32)
-
-        ext = self.opc.nodes.objects.add_variable(0, "MyExtensionObject", ua.Argument())
-        d = ext.get_data_type()
-        d = self.opc.get_node(d)
-        self.assertEqual(ua_utils.get_base_data_type(d), self.opc.get_node(ua.ObjectIds.Structure))
-        self.assertEqual(ua_utils.data_type_to_variant_type(d), ua.VariantType.ExtensionObject)
-
-
-
->>>>>>> b19b0672
+        return KeyValuePair(key, value, namespace_index)