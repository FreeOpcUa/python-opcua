--- conflicted
+++ resolved
@@ -3,1155 +3,6 @@
 import sys
 sys.path.insert(0, "..")
 sys.path.insert(0, ".")
-<<<<<<< HEAD
-import subprocess
-import time
-import logging
-import math
-import io
-from datetime import datetime, timedelta
-import unittest
-from concurrent.futures import Future
-from threading import Lock
-
-from opcua import ua
-from opcua import Client
-from opcua import Server
-from opcua import uamethod
-from opcua import Event
-from opcua.ua import ObjectIds
-from opcua.ua import AttributeIds
-from opcua.ua import extensionobject_from_binary
-from opcua.ua import extensionobject_to_binary
-
-port_num1 = 48510
-port_num2 = 48530
-port_discovery = 48550
-
-
-class SubHandler():
-
-    '''
-        Dummy subscription client
-    '''
-
-    def datachange_notification(self, node, val, data):
-        pass
-
-    def event_notification(self, event):
-        pass
-
-
-class MySubHandlerDeprecated():
-
-    '''
-    More advanced subscription client using Future, so we can wait for events in tests
-    '''
-
-    def __init__(self):
-        self.future = Future()
-
-    def reset(self):
-        self.future = Future()
-
-    def data_change(self, handle, node, val, attr):
-        self.future.set_result((handle, node, val, attr))
-
-    def event(self, handle, event):
-        self.future.set_result((handle, event))
-
-class MySubHandler():
-
-    '''
-    More advanced subscription client using Future, so we can wait for events in tests
-    '''
-
-    def __init__(self):
-        self.future = Future()
-
-    def reset(self):
-        self.future = Future()
-
-    def datachange_notification(self, node, val, data):
-        self.future.set_result((node, val, data))
-
-    def event_notification(self, event):
-        self.future.set_result(event)
-
-
-class MySubHandler2():
-    def __init__(self):
-        self.results = [] 
-
-    def datachange_notification(self, node, val, data):
-        self.results.append((node, val))
-
-    def event_notification(self, event):
-        self.results.append(event)
-
-
-class Unit(unittest.TestCase):
-
-    '''
-    Simple unit test that do not need to setup a server or a client
-    '''
-
-    def test_guid(self):
-        g = ua.Guid()
-        sc = ua.StatusCode()
-
-    def test_nodeid(self):
-        nid = ua.NodeId()
-        self.assertEqual(nid.NodeIdType, ua.NodeIdType.TwoByte)
-        nid = ua.NodeId(446, 3, ua.NodeIdType.FourByte)
-        self.assertEqual(nid.NodeIdType, ua.NodeIdType.FourByte)
-        d = nid.to_binary()
-        new_nid = nid.from_binary(io.BytesIO(d))
-        self.assertEqual(new_nid, nid)
-        self.assertEqual(new_nid.NodeIdType, ua.NodeIdType.FourByte)
-        self.assertEqual(new_nid.Identifier, 446)
-        self.assertEqual(new_nid.NamespaceIndex, 3)
-
-        tb = ua.TwoByteNodeId(53)
-        fb = ua.FourByteNodeId(53)
-        n = ua.NumericNodeId(53)
-        n1 = ua.NumericNodeId(53, 0)
-        s = ua.StringNodeId(53, 0)  # should we raise an exception???
-        s1 = ua.StringNodeId("53", 0)
-        bs = ua.ByteStringNodeId(b"53", 0)
-        gid = ua.Guid()
-        g = ua.ByteStringNodeId(gid, 0)
-        guid = ua.GuidNodeId(gid)
-        self.assertEqual(tb, fb)
-        self.assertEqual(tb, n)
-        self.assertEqual(tb, n1)
-        self.assertEqual(n1, fb)
-        self.assertNotEqual(n1, s)
-        self.assertNotEqual(s, bs)
-        self.assertNotEqual(s, g)
-        self.assertNotEqual(g, guid)
-        self.assertEqual(tb, ua.NodeId.from_binary(ua.utils.Buffer(tb.to_binary())))
-        self.assertEqual(fb, ua.NodeId.from_binary(ua.utils.Buffer(fb.to_binary())))
-        self.assertEqual(n, ua.NodeId.from_binary(ua.utils.Buffer(n.to_binary())))
-        self.assertEqual(s1, ua.NodeId.from_binary(ua.utils.Buffer(s1.to_binary())))
-        self.assertEqual(bs, ua.NodeId.from_binary(ua.utils.Buffer(bs.to_binary())))
-        self.assertEqual(guid, ua.NodeId.from_binary(ua.utils.Buffer(guid.to_binary())))
-
-    def test_nodeid_string(self):
-        nid0 = ua.NodeId(45)
-        self.assertEqual(nid0, ua.NodeId.from_string("i=45"))
-        self.assertEqual(nid0, ua.NodeId.from_string("ns=0;i=45"))
-        nid = ua.NodeId(45, 10)
-        self.assertEqual(nid, ua.NodeId.from_string("i=45; ns=10"))
-        self.assertNotEqual(nid, ua.NodeId.from_string("i=45; ns=11"))
-        self.assertNotEqual(nid, ua.NodeId.from_string("i=5; ns=10"))
-        # not sure the next one is correct...
-        self.assertEqual(nid, ua.NodeId.from_string("i=45; ns=10; srv=serverid"))
-
-    def test_expandednodeid(self):
-        nid = ua.ExpandedNodeId()
-        self.assertEqual(nid.NodeIdType, ua.NodeIdType.TwoByte)
-        nid2 = ua.ExpandedNodeId.from_binary(ua.utils.Buffer(nid.to_binary()))
-        self.assertEqual(nid, nid2)
-
-    def test_extension_object(self):
-        obj = ua.UserNameIdentityToken()
-        obj.UserName = "admin"
-        obj.Password = b"pass"
-        obj2 = ua.extensionobject_from_binary(ua.utils.Buffer(extensionobject_to_binary(obj)))
-        self.assertEqual(type(obj), type(obj2))
-        self.assertEqual(obj.UserName, obj2.UserName)
-        self.assertEqual(obj.Password, obj2.Password)
-        v1 = ua.Variant(obj)
-        v2 = ua.Variant.from_binary(ua.utils.Buffer(v1.to_binary()))
-        self.assertEqual(type(v1), type(v2))
-        self.assertEqual(v1.VariantType, v2.VariantType)
-
-    def test_datetime(self):
-        now = datetime.utcnow()
-        epch = ua.datetime_to_win_epoch(now)
-        dt = ua.win_epoch_to_datetime(epch)
-        self.assertEqual(now, dt)
-
-        # python's datetime has a range from Jan 1, 0001 to the end of year 9999
-        # windows' filetime has a range from Jan 1, 1601 to approx. year 30828
-        # let's test an overlapping range [Jan 1, 1601 - Dec 31, 9999]
-        dt = datetime(1601, 1, 1)
-        self.assertEqual(ua.win_epoch_to_datetime(ua.datetime_to_win_epoch(dt)), dt)
-        dt = datetime(9999, 12, 31, 23, 59, 59)
-        self.assertEqual(ua.win_epoch_to_datetime(ua.datetime_to_win_epoch(dt)), dt)
-
-        epch = 128930364000001000
-        dt = ua.win_epoch_to_datetime(epch)
-        epch2 = ua.datetime_to_win_epoch(dt)
-        self.assertEqual(epch, epch2)
-
-        epch = 0
-        self.assertEqual(ua.datetime_to_win_epoch(ua.win_epoch_to_datetime(epch)), epch)
-
-    def test_equal_nodeid(self):
-        nid1 = ua.NodeId(999, 2)
-        nid2 = ua.NodeId(999, 2)
-        self.assertTrue(nid1 == nid2)
-        self.assertTrue(id(nid1) != id(nid2))
-
-    def test_zero_nodeid(self):
-        self.assertEqual(ua.NodeId(), ua.NodeId(0, 0))
-        self.assertEqual(ua.NodeId(), ua.NodeId.from_string('ns=0;i=0;'))
-
-    def test_string_nodeid(self):
-        nid = ua.NodeId('titi', 1)
-        self.assertEqual(nid.NamespaceIndex, 1)
-        self.assertEqual(nid.Identifier, 'titi')
-        self.assertEqual(nid.NodeIdType, ua.NodeIdType.String)
-
-    def test_unicode_string_nodeid(self):
-        nid = ua.NodeId('hëllò', 1)
-        self.assertEqual(nid.NamespaceIndex, 1)
-        self.assertEqual(nid.Identifier, 'hëllò')
-        self.assertEqual(nid.NodeIdType, ua.NodeIdType.String)
-        d = nid.to_binary()
-        new_nid = nid.from_binary(io.BytesIO(d))
-        self.assertEqual(new_nid, nid)
-        self.assertEqual(new_nid.Identifier, 'hëllò')
-        self.assertEqual(new_nid.NodeIdType, ua.NodeIdType.String)
-
-    def test_numeric_nodeid(self):
-        nid = ua.NodeId(999, 2)
-        self.assertEqual(nid.NamespaceIndex, 2)
-        self.assertEqual(nid.Identifier, 999)
-        self.assertEqual(nid.NodeIdType, ua.NodeIdType.Numeric)
-
-    def test_qualifiedstring_nodeid(self):
-        nid = ua.NodeId.from_string('ns=2;s=PLC1.Manufacturer;')
-        self.assertEqual(nid.NamespaceIndex, 2)
-        self.assertEqual(nid.Identifier, 'PLC1.Manufacturer')
-
-    def test_strrepr_nodeid(self):
-        nid = ua.NodeId.from_string('ns=2;s=PLC1.Manufacturer;')
-        self.assertEqual(nid.to_string(), 'ns=2;s=PLC1.Manufacturer')
-        #self.assertEqual(repr(nid), 'ns=2;s=PLC1.Manufacturer;')
-
-    def test_qualified_name(self):
-        qn = ua.QualifiedName('qname', 2)
-        self.assertEqual(qn.NamespaceIndex, 2)
-        self.assertEqual(qn.Name, 'qname')
-        self.assertEqual(qn.to_string(), '2:qname')
-
-    def test_datavalue(self):
-        dv = ua.DataValue(123)
-        self.assertEqual(dv.Value, ua.Variant(123))
-        self.assertEqual(type(dv.Value), ua.Variant)
-        dv = ua.DataValue('abc')
-        self.assertEqual(dv.Value, ua.Variant('abc'))
-        now = datetime.utcnow()
-        dv.SourceTimestamp = now
-
-    def test_variant(self):
-        dv = ua.Variant(True, ua.VariantType.Boolean)
-        self.assertEqual(dv.Value, True)
-        self.assertEqual(type(dv.Value), bool)
-        now = datetime.utcnow()
-        v = ua.Variant(now)
-        self.assertEqual(v.Value, now)
-        self.assertEqual(v.VariantType, ua.VariantType.DateTime)
-        v2 = ua.Variant.from_binary(ua.utils.Buffer(v.to_binary()))
-        self.assertEqual(v.Value, v2.Value)
-        self.assertEqual(v.VariantType, v2.VariantType)
-        # commonity method:
-        self.assertEqual(v, ua.Variant(v))
-
-    def test_variant_array(self):
-        v = ua.Variant([1, 2, 3, 4, 5])
-        self.assertEqual(v.Value[1], 2)
-        # self.assertEqual(v.VarianType, ua.VariantType.Int64) # we do not care, we should aonly test for sutff that matter
-        v2 = ua.Variant.from_binary(ua.utils.Buffer(v.to_binary()))
-        self.assertEqual(v.Value, v2.Value)
-        self.assertEqual(v.VariantType, v2.VariantType)
-
-        now = datetime.utcnow()
-        v = ua.Variant([now])
-        self.assertEqual(v.Value[0], now)
-        self.assertEqual(v.VariantType, ua.VariantType.DateTime)
-        v2 = ua.Variant.from_binary(ua.utils.Buffer(v.to_binary()))
-        self.assertEqual(v.Value, v2.Value)
-        self.assertEqual(v.VariantType, v2.VariantType)
-
-    def test_text(self):
-        t1 = ua.LocalizedText('Root')
-        t2 = ua.LocalizedText('Root')
-        t3 = ua.LocalizedText('root')
-        self.assertEqual(t1, t2)
-        self.assertNotEqual(t1, t3)
-        t4 = ua.LocalizedText.from_binary(ua.utils.Buffer(t1.to_binary()))
-        self.assertEqual(t1, t4)
-
-    def test_message_chunk(self):
-        pol = ua.SecurityPolicy()
-        chunks = ua.MessageChunk.message_to_chunks(pol, b'123', 65536)
-        self.assertEqual(len(chunks), 1)
-        seq = 0
-        for chunk in chunks:
-            seq += 1
-            chunk.SequenceHeader.SequenceNumber = seq
-        chunk2 = ua.MessageChunk.from_binary(pol, ua.utils.Buffer(chunks[0].to_binary()))
-        self.assertEqual(chunks[0].to_binary(), chunk2.to_binary())
-
-        # for policy None, MessageChunk overhead is 12+4+8 = 24 bytes
-        # Let's pack 11 bytes into 28-byte chunks. The message must be split as 4+4+3
-        chunks = ua.MessageChunk.message_to_chunks(pol, b'12345678901', 28)
-        self.assertEqual(len(chunks), 3)
-        self.assertEqual(chunks[0].Body, b'1234')
-        self.assertEqual(chunks[1].Body, b'5678')
-        self.assertEqual(chunks[2].Body, b'901')
-        for chunk in chunks:
-            seq += 1
-            chunk.SequenceHeader.SequenceNumber = seq
-            self.assertTrue(len(chunk.to_binary()) <= 28)
-
-
-class CommonTests(object):
-
-    '''
-    Tests that will be run twice. Once on server side and once on
-    client side since we have been carefull to have the exact
-    same api on server and client side
-    '''
-    # jyst to avoid editor warnings
-    opc = None
-
-    def test_find_servers(self):
-        servers = self.opc.find_servers()
-        # FIXME : finish
-
-    def test_server_node(self):
-        node = self.opc.get_server_node()
-        self.assertEqual(ua.QualifiedName('Server', 0), node.get_browse_name())
-
-    def test_root(self):
-        root = self.opc.get_root_node()
-        self.assertEqual(ua.QualifiedName('Root', 0), root.get_browse_name())
-        self.assertEqual(ua.LocalizedText('Root'), root.get_display_name())
-        nid = ua.NodeId(84, 0)
-        self.assertEqual(nid, root.nodeid)
-
-    def test_objects(self):
-        objects = self.opc.get_objects_node()
-        self.assertEqual(ua.QualifiedName('Objects', 0), objects.get_browse_name())
-        nid = ua.NodeId(85, 0)
-        self.assertEqual(nid, objects.nodeid)
-
-    def test_browse(self):
-        objects = self.opc.get_objects_node()
-        obj = objects.add_object(4, "browsetest")
-        folder = obj.add_folder(4, "folder")
-        prop = obj.add_property(4, "property", 1)
-        prop2 = obj.add_property(4, "property2", 2)
-        var = obj.add_variable(4, "variable", 3)
-        obj2 = obj.add_object(4, "obj")
-        alle = obj.get_children()
-        self.assertTrue(prop in alle)
-        self.assertTrue(prop2 in alle)
-        self.assertTrue(var in alle)
-        self.assertTrue(folder in alle)
-        self.assertFalse(obj in alle)
-        props = obj.get_children(refs=ObjectIds.HasProperty)
-        self.assertTrue(prop in props)
-        self.assertTrue(prop2 in props)
-        self.assertFalse(var in props)
-        self.assertFalse(folder in props)
-        all_vars = obj.get_children(nodeclassmask=ua.NodeClass.Variable)
-        self.assertTrue(prop in all_vars)
-        self.assertTrue(var in all_vars)
-        all_objs = obj.get_children(nodeclassmask=ua.NodeClass.Object)
-        self.assertTrue(folder in all_objs)
-        self.assertTrue(obj2 in all_objs)
-        self.assertFalse(var in all_objs)
-
-    def test_browsename_with_spaces(self):
-        o = self.opc.get_objects_node()
-        v = o.add_variable(3, 'BNVariable with spaces and %&+?/', 1.3)
-        v2 = o.get_child("3:BNVariable with spaces and %&+?/")
-        self.assertEqual(v, v2)
-
-    def test_create_delete_subscription(self):
-        o = self.opc.get_objects_node()
-        v = o.add_variable(3, 'SubscriptionVariable', [1, 2, 3])
-        sub = self.opc.create_subscription(100, sclt)
-        handle = sub.subscribe_data_change(v)
-        time.sleep(0.1)
-        sub.unsubscribe(handle)
-        sub.delete()
-
-    def test_subscribe_events(self):
-        sub = self.opc.create_subscription(100, sclt)
-        handle = sub.subscribe_events()
-        time.sleep(0.1)
-        sub.unsubscribe(handle)
-        sub.delete()
-
-    def test_subscribe_events_to_wrong_node(self):
-        sub = self.opc.create_subscription(100, sclt)
-        with self.assertRaises(ua.UAStatusCodeError):
-            handle = sub.subscribe_events(self.opc.get_node("i=85"))
-        o = self.opc.get_objects_node()
-        v = o.add_variable(3, 'VariableNoEventNofierAttribute', 4)
-        with self.assertRaises(ua.UAStatusCodeError):
-            handle = sub.subscribe_events(v)
-        sub.delete()
-
-    def test_events_deprecated(self):
-        msclt = MySubHandlerDeprecated()
-        sub = self.opc.create_subscription(100, msclt)
-        handle = sub.subscribe_events()
-
-        ev = Event(self.srv.iserver.isession)
-        msg = b"this is my msg "
-        ev.Message.Text = msg
-        tid = datetime.utcnow()
-        ev.Time = tid
-        ev.Severity = 500
-        ev.trigger()
-
-        clthandle, ev = msclt.future.result()
-        self.assertIsNot(ev, None)  # we did not receive event
-        self.assertEqual(ev.Message.Text, msg)
-        #self.assertEqual(msclt.ev.Time, tid)
-        self.assertEqual(ev.Severity, 500)
-        self.assertEqual(ev.SourceNode, self.opc.get_server_node().nodeid)
-
-        # time.sleep(0.1)
-        sub.unsubscribe(handle)
-        sub.delete()
-
-    def test_events(self):
-        msclt = MySubHandler()
-        sub = self.opc.create_subscription(100, msclt)
-        handle = sub.subscribe_events()
-
-        ev = Event(self.srv.iserver.isession)
-        msg = b"this is my msg "
-        ev.Message.Text = msg
-        tid = datetime.utcnow()
-        ev.Time = tid
-        ev.Severity = 500
-        ev.trigger()
-
-        ev = msclt.future.result()
-        self.assertIsNot(ev, None)  # we did not receive event
-        self.assertEqual(ev.Message.Text, msg)
-        #self.assertEqual(msclt.ev.Time, tid)
-        self.assertEqual(ev.Severity, 500)
-        self.assertEqual(ev.SourceNode, self.opc.get_server_node().nodeid)
-
-        # time.sleep(0.1)
-        sub.unsubscribe(handle)
-        sub.delete()
-
-    def test_non_existing_path(self):
-        root = self.opc.get_root_node()
-        with self.assertRaises(ua.UAStatusCodeError):
-            server_time_node = root.get_child(['0:Objects', '0:Server', '0:nonexistingnode'])
-
-    def test_bad_attribute(self):
-        root = self.opc.get_root_node()
-        with self.assertRaises(ua.UAStatusCodeError):
-            root.set_value(99)
-
-    def test_get_node_by_nodeid(self):
-        root = self.opc.get_root_node()
-        server_time_node = root.get_child(['0:Objects', '0:Server', '0:ServerStatus', '0:CurrentTime'])
-        correct = self.opc.get_node(ua.NodeId(ua.ObjectIds.Server_ServerStatus_CurrentTime))
-        self.assertEqual(server_time_node, correct)
-
-    def test_datetime_read(self):
-        time_node = self.opc.get_node(ua.NodeId(ua.ObjectIds.Server_ServerStatus_CurrentTime))
-        dt = time_node.get_value()
-        utcnow = datetime.utcnow()
-        delta = utcnow - dt
-        self.assertTrue(delta < timedelta(seconds=1))
-
-    def test_datetime_write(self):
-        time_node = self.opc.get_node(ua.NodeId(ua.ObjectIds.Server_ServerStatus_CurrentTime))
-        now = datetime.utcnow()
-        objects = self.opc.get_objects_node()
-        v1 = objects.add_variable(4, "test_datetime", now)
-        tid = v1.get_value()
-        self.assertEqual(now, tid)
-
-    def test_add_numeric_variable(self):
-        objects = self.opc.get_objects_node()
-        v = objects.add_variable('ns=3;i=888;', '3:numericnodefromstring', 99)
-        nid = ua.NodeId(888, 3)
-        qn = ua.QualifiedName('numericnodefromstring', 3)
-        self.assertEqual(nid, v.nodeid)
-        self.assertEqual(qn, v.get_browse_name())
-
-    def test_add_string_variable(self):
-        objects = self.opc.get_objects_node()
-        v = objects.add_variable('ns=3;s=stringid;', '3:stringnodefromstring', [68])
-        nid = ua.NodeId('stringid', 3)
-        qn = ua.QualifiedName('stringnodefromstring', 3)
-        self.assertEqual(nid, v.nodeid)
-        self.assertEqual(qn, v.get_browse_name())
-
-    def test_utf8(self):
-        objects = self.opc.get_objects_node()
-        utf_string = "æøå@%&"
-        bn = ua.QualifiedName(utf_string, 3) 
-        nid = ua.NodeId("æølå", 3)
-        val = "æøå"
-        v = objects.add_variable(nid, bn, val)
-        self.assertEqual(nid, v.nodeid)
-        val2 = v.get_value()
-        self.assertEqual(val, val2)
-        bn2 = v.get_browse_name()
-        self.assertEqual(bn, bn2)
-
-    def test_null_variable(self):
-        objects = self.opc.get_objects_node()
-        var = objects.add_variable(3, 'nullstring', "a string")
-        var.set_value(None)
-        val = var.get_value()
-        self.assertEqual(val, None)
-        var.set_value("")
-        val = var.get_value()
-        self.assertNotEqual(val, None)
-        self.assertEqual(val, "")
-
-    def test_variable_data_type(self):
-        objects = self.opc.get_objects_node()
-        var = objects.add_variable(3, 'stringfordatatype', "a string")
-        val = var.get_data_type()
-        self.assertEqual(val, ua.NodeId(ua.ObjectIds.String))
-        var = objects.add_variable(3, 'stringarrayfordatatype', ["a", "b"])
-        val = var.get_data_type()
-        self.assertEqual(val, ua.NodeId(ua.ObjectIds.String))
-
-    def test_add_string_array_variable(self):
-        objects = self.opc.get_objects_node()
-        v = objects.add_variable('ns=3;s=stringarrayid;', '9:stringarray', ['l', 'b'])
-        nid = ua.NodeId('stringarrayid', 3)
-        qn = ua.QualifiedName('stringarray', 9)
-        self.assertEqual(nid, v.nodeid)
-        self.assertEqual(qn, v.get_browse_name())
-        val = v.get_value()
-        self.assertEqual(['l', 'b'], val)
-
-    def test_add_numeric_node(self):
-        objects = self.opc.get_objects_node()
-        nid = ua.NodeId(9999, 3)
-        qn = ua.QualifiedName('AddNodeVar1', 3)
-        v1 = objects.add_variable(nid, qn, 0)
-        self.assertEqual(nid, v1.nodeid)
-        self.assertEqual(qn, v1.get_browse_name())
-
-    def test_add_string_node(self):
-        objects = self.opc.get_objects_node()
-        qn = ua.QualifiedName('AddNodeVar2', 3)
-        nid = ua.NodeId('AddNodeVar2Id', 3)
-        v2 = objects.add_variable(nid, qn, 0)
-        self.assertEqual(nid, v2.nodeid)
-        self.assertEqual(qn, v2.get_browse_name())
-
-    def test_add_find_node_(self):
-        objects = self.opc.get_objects_node()
-        o = objects.add_object('ns=2;i=101;', '2:AddFindObject')
-        o2 = objects.get_child('2:AddFindObject')
-        self.assertEqual(o, o2)
-
-    def test_node_path(self):
-        objects = self.opc.get_objects_node()
-        o = objects.add_object('ns=2;i=105;', '2:NodePathObject')
-        root = self.opc.get_root_node()
-        o2 = root.get_child(['0:Objects', '2:NodePathObject'])
-        self.assertEqual(o, o2)
-
-    def test_add_read_node(self):
-        objects = self.opc.get_objects_node()
-        o = objects.add_object('ns=2;i=102;', '2:AddReadObject')
-        nid = ua.NodeId(102, 2)
-        self.assertEqual(o.nodeid, nid)
-        qn = ua.QualifiedName('AddReadObject', 2)
-        self.assertEqual(o.get_browse_name(), qn)
-
-    def test_simple_value(self):
-        o = self.opc.get_objects_node()
-        v = o.add_variable(3, 'VariableTestValue', 4.32)
-        val = v.get_value()
-        self.assertEqual(4.32, val)
-
-    def test_add_exception(self):
-        objects = self.opc.get_objects_node()
-        o = objects.add_object('ns=2;i=103;', '2:AddReadObject')
-        with self.assertRaises(ua.UAStatusCodeError):
-            o2 = objects.add_object('ns=2;i=103;', '2:AddReadObject')
-
-    def test_negative_value(self):
-        o = self.opc.get_objects_node()
-        v = o.add_variable(3, 'VariableNegativeValue', 4)
-        v.set_value(-4.54)
-        val = v.get_value()
-        self.assertEqual(-4.54, val)
-
-    def test_read_server_state(self):
-        statenode = self.opc.get_node(ua.NodeId(ua.ObjectIds.Server_ServerStatus_State))
-        state = statenode.get_value()
-        self.assertEqual(state, 0)
-
-    def test_bad_node(self):
-        bad = self.opc.get_node(ua.NodeId(999, 999))
-        with self.assertRaises(ua.UAStatusCodeError):
-            bad.get_browse_name()
-        with self.assertRaises(ua.UAStatusCodeError):
-            bad.set_value(89)
-        with self.assertRaises(ua.UAStatusCodeError):
-            bad.add_object(0, "0:myobj")
-        with self.assertRaises(ua.UAStatusCodeError):
-            bad.get_child("0:myobj")
-
-    def test_value(self):
-        o = self.opc.get_objects_node()
-        var = ua.Variant(1.98, ua.VariantType.Double)
-        v = o.add_variable(3, 'VariableValue', var)
-        val = v.get_value()
-        self.assertEqual(1.98, val)
-
-        dvar = ua.DataValue(var)
-        dv = v.get_data_value()
-        self.assertEqual(ua.DataValue, type(dv))
-        self.assertEqual(dvar.Value, dv.Value)
-        self.assertEqual(dvar.Value, var)
-
-    def test_set_value(self):
-        o = self.opc.get_objects_node()
-        var = ua.Variant(1.98, ua.VariantType.Double)
-        dvar = ua.DataValue(var)
-        v = o.add_variable(3, 'VariableValue', var)
-        v.set_value(var.Value)
-        v1 = v.get_value()
-        self.assertEqual(v1, var.Value)
-        v.set_value(var)
-        v2 = v.get_value()
-        self.assertEqual(v2, var.Value)
-        v.set_data_value(dvar)
-        v3 = v.get_data_value()
-        self.assertEqual(v3.Value, dvar.Value)
-
-    def test_array_value(self):
-        o = self.opc.get_objects_node()
-        v = o.add_variable(3, 'VariableArrayValue', [1, 2, 3])
-        val = v.get_value()
-        self.assertEqual([1, 2, 3], val)
-
-    def test_bool_variable(self):
-        o = self.opc.get_objects_node()
-        v = o.add_variable(3, 'BoolVariable', True)
-        dt = v.get_data_type()
-        self.assertEqual(dt, ua.TwoByteNodeId(ua.ObjectIds.Boolean))
-        val = v.get_value()
-        self.assertEqual(True, val)
-        v.set_value(False)
-        val = v.get_value()
-        self.assertEqual(False, val)
-
-    def test_array_size_one_value(self):
-        o = self.opc.get_objects_node()
-        v = o.add_variable(3, 'VariableArrayValue', [1, 2, 3])
-        v.set_value([1])
-        val = v.get_value()
-        self.assertEqual([1], val)
-
-    def test_subscription_failure(self):
-        msclt = MySubHandler()
-        o = self.opc.get_objects_node()
-        sub = self.opc.create_subscription(100, msclt)
-        with self.assertRaises(ua.UAStatusCodeError):
-            handle1 = sub.subscribe_data_change(o) # we can only subscribe to variables so this should fail
-        sub.delete()
-
-    def test_subscription_overload(self):
-        nb = 10
-        msclt = MySubHandler()
-        o = self.opc.get_objects_node()
-        sub = self.opc.create_subscription(1, msclt)
-        vs = []
-        subs = []
-        for i in range(nb):
-            v = o.add_variable(3, 'SubscriptionVariableOverload' + str(i), 99)
-            vs.append(v)
-        for i in range(nb):
-            sub.subscribe_data_change(vs)
-        for i in range(nb):
-            for j in range(nb):
-                vs[i].set_value(j)
-            s = self.opc.create_subscription(1, msclt)
-            s.subscribe_data_change(vs)
-            subs.append(s)
-            sub.subscribe_data_change(vs[i])
-        for i in range(nb):
-            for j in range(nb):
-                vs[i].set_value(j)
-        time.sleep(1)
-        sub.delete()
-        for s in subs:
-            s.delete()
-
-    def test_subscription_data_change_depcrecated(self):
-        '''
-        test subscriptions. This is far too complicated for
-        a unittest but, setting up subscriptions requires a lot
-        of code, so when we first set it up, it is best
-        to test as many things as possible
-        '''
-        msclt = MySubHandlerDeprecated()
-
-        o = self.opc.get_objects_node()
-
-        # subscribe to a variable
-        startv1 = [1, 2, 3]
-        v1 = o.add_variable(3, 'SubscriptionVariableDeprecatedV1', startv1)
-        sub = self.opc.create_subscription(100, msclt)
-        handle1 = sub.subscribe_data_change(v1)
-
-        # Now check we get the start value
-        clthandle, node, val, attr = msclt.future.result()
-        self.assertEqual(val, startv1)
-        self.assertEqual(node, v1)
-
-        msclt.reset()  # reset future object
-
-        # modify v1 and check we get value
-        v1.set_value([5])
-        clthandle, node, val, attr = msclt.future.result()
-
-        self.assertEqual(node, v1)
-        self.assertEqual(val, [5])
-
-        with self.assertRaises(ua.UAStatusCodeError):
-            sub.unsubscribe(999)  # non existing handle
-        sub.unsubscribe(handle1)
-        with self.assertRaises(ua.UAStatusCodeError):
-            sub.unsubscribe(handle1)  # second try should fail
-        sub.delete()
-        with self.assertRaises(ua.UAStatusCodeError):
-            sub.unsubscribe(handle1)  # sub does not exist anymore
-
-    def test_subscription_data_change(self):
-        '''
-        test subscriptions. This is far too complicated for
-        a unittest but, setting up subscriptions requires a lot
-        of code, so when we first set it up, it is best
-        to test as many things as possible
-        '''
-        msclt = MySubHandler()
-
-        o = self.opc.get_objects_node()
-
-        # subscribe to a variable
-        startv1 = [1, 2, 3]
-        v1 = o.add_variable(3, 'SubscriptionVariableV1', startv1)
-        sub = self.opc.create_subscription(100, msclt)
-        handle1 = sub.subscribe_data_change(v1)
-
-        # Now check we get the start value
-        node, val, data = msclt.future.result()
-        self.assertEqual(val, startv1)
-        self.assertEqual(node, v1)
-
-        msclt.reset()  # reset future object
-
-        # modify v1 and check we get value
-        v1.set_value([5])
-        node, val, data = msclt.future.result()
-
-        self.assertEqual(node, v1)
-        self.assertEqual(val, [5])
-
-        with self.assertRaises(ua.UAStatusCodeError):
-            sub.unsubscribe(999)  # non existing handle
-        sub.unsubscribe(handle1)
-        with self.assertRaises(ua.UAStatusCodeError):
-            sub.unsubscribe(handle1)  # second try should fail
-        sub.delete()
-        with self.assertRaises(ua.UAStatusCodeError):
-            sub.unsubscribe(handle1)  # sub does not exist anymore
-
-
-    def test_subscription_data_change_bool(self):
-        '''
-        test subscriptions. This is far too complicated for
-        a unittest but, setting up subscriptions requires a lot
-        of code, so when we first set it up, it is best
-        to test as many things as possible
-        '''
-        msclt = MySubHandler()
-
-        o = self.opc.get_objects_node()
-
-        # subscribe to a variable
-        startv1 = True 
-        v1 = o.add_variable(3, 'SubscriptionVariableBool', startv1)
-        sub = self.opc.create_subscription(100, msclt)
-        handle1 = sub.subscribe_data_change(v1)
-
-        # Now check we get the start value
-        node, val, data = msclt.future.result()
-        self.assertEqual(val, startv1)
-        self.assertEqual(node, v1)
-
-        msclt.reset()  # reset future object
-
-        # modify v1 and check we get value
-        v1.set_value(False)
-        node, val, data = msclt.future.result()
-        self.assertEqual(node, v1)
-        self.assertEqual(val, False)
-
-        sub.delete() # should delete our monitoreditem too
-
-    def test_subscription_data_change_many(self):
-        '''
-        test subscriptions. This is far too complicated for
-        a unittest but, setting up subscriptions requires a lot
-        of code, so when we first set it up, it is best
-        to test as many things as possible
-        '''
-        msclt = MySubHandler2()
-        o = self.opc.get_objects_node()
-
-        startv1 = True 
-        v1 = o.add_variable(3, 'SubscriptionVariableMany1', startv1)
-        startv2 = [1.22, 1.65] 
-        v2 = o.add_variable(3, 'SubscriptionVariableMany2', startv2)
-
-        sub = self.opc.create_subscription(100, msclt)
-        handle1, handle2 = sub.subscribe_data_change([v1, v2])
-
-        # Now check we get the start values
-        nodes = [v1, v2]
-       
-        count = 0
-        while not len(msclt.results) > 1:
-            count += 1
-            time.sleep(0.1)
-            if count > 100:
-                self.fail("Did not get result from subscription")
-        for node, val in msclt.results:
-            self.assertIn(node, nodes)
-            nodes.remove(node)
-            if node == v1:
-                self.assertEqual(startv1, val)
-            elif node == v2:
-                self.assertEqual(startv2, val)
-            else:
-                self.fail("Error node {} is neither {} nor {}".format(node, v1, v2))
-
-        sub.delete() 
-
-    def test_subscribe_server_time(self):
-        msclt = MySubHandler()
-
-        server_time_node = self.opc.get_node(ua.NodeId(ua.ObjectIds.Server_ServerStatus_CurrentTime))
-
-        sub = self.opc.create_subscription(200, msclt)
-        handle = sub.subscribe_data_change(server_time_node)
-
-        node, val, data = msclt.future.result()
-        self.assertEqual(node, server_time_node)
-        delta = datetime.utcnow() - val
-        self.assertTrue(delta < timedelta(seconds=2))
-
-        sub.unsubscribe(handle)
-        sub.delete()
-
-    def test_use_namespace(self):
-        idx = self.opc.get_namespace_index("urn:freeopcua:python:server")
-        self.assertEqual(idx, 1)
-        root = self.opc.get_root_node()
-        myvar = root.add_variable(idx, 'var_in_custom_namespace', [5])
-        myid = myvar.nodeid
-        self.assertEqual(idx, myid.NamespaceIndex)
-
-    def test_method(self):
-        o = self.opc.get_objects_node()
-        m = o.get_child("2:ServerMethod")
-        result = o.call_method("2:ServerMethod", 2.1)
-        self.assertEqual(result, 4.2)
-        with self.assertRaises(ua.UAStatusCodeError):
-            # FIXME: we should raise a more precise exception
-            result = o.call_method("2:ServerMethod", 2.1, 89, 9)
-        with self.assertRaises(ua.UAStatusCodeError):
-            result = o.call_method(ua.NodeId(999), 2.1)  # non existing method
-
-    def test_method_array(self):
-        o = self.opc.get_objects_node()
-        m = o.get_child("2:ServerMethodArray")
-        result = o.call_method(m, "sin", ua.Variant(math.pi))
-        self.assertTrue(result < 0.01)
-
-    def test_method_array2(self):
-        o = self.opc.get_objects_node()
-        m = o.get_child("2:ServerMethodArray2")
-        result = o.call_method(m, [1.1, 3.4, 9])
-        self.assertEqual(result, [2.2, 6.8, 18])
-
-    def test_add_nodes(self):
-        objects = self.opc.get_objects_node()
-        f = objects.add_folder(3, 'MyFolder')
-        v = f.add_variable(3, 'MyVariable', 6)
-        p = f.add_property(3, 'MyProperty', 10)
-        childs = f.get_children()
-        self.assertTrue(v in childs)
-        self.assertTrue(p in childs)
-
-    def test_get_endpoints(self):
-        endpoints = self.opc.get_endpoints()
-        self.assertTrue(len(endpoints) > 0)
-        self.assertTrue(endpoints[0].EndpointUrl.startswith("opc.tcp://"))
-
-
-def add_server_methods(srv):
-    @uamethod
-    def func(parent, value):
-        return value * 2
-
-    o = srv.get_objects_node()
-    v = o.add_method(ua.NodeId("ServerMethod", 2), ua.QualifiedName('ServerMethod', 2), func, [ua.VariantType.Int64], [ua.VariantType.Int64])
-
-    @uamethod
-    def func2(parent, methodname, value):
-        return math.sin(value)
-
-    o = srv.get_objects_node()
-    v = o.add_method(ua.NodeId("ServerMethodArray", 2), ua.QualifiedName('ServerMethodArray', 2), func2, [ua.VariantType.String, ua.VariantType.Int64], [ua.VariantType.Int64])
-
-    @uamethod
-    def func3(parent, mylist):
-        return [i * 2 for i in mylist]
-
-    o = srv.get_objects_node()
-    v = o.add_method(ua.NodeId("ServerMethodArray2", 2), ua.QualifiedName('ServerMethodArray2', 2), func3, [ua.VariantType.Int64], [ua.VariantType.Int64])
-
-class AdminTestClient(unittest.TestCase, CommonTests):
-
-    '''
-    Run common tests on client side
-    Of course we need a server so we start a server in another
-    process using python Process module
-    Tests that can only be run on client side must be defined here
-    '''
-    @classmethod
-    def setUpClass(self):
-        # start our own server
-        self.srv = Server()
-        self.srv.set_endpoint('opc.tcp://localhost:%d' % port_num1)
-        add_server_methods(self.srv)
-        self.srv.start()
-
-        # start admin client
-        self.clt = Client('opc.tcp://admin@localhost:%d' % port_num1)
-        self.clt.connect()
-        self.opc = self.clt
-
-        # start anonymous client
-        self.ro_clt = Client('opc.tcp://localhost:%d' % port_num1)
-        self.ro_clt.connect()
-
-
-
-    @classmethod
-    def tearDownClass(self):
-        #stop our clients
-        self.ro_clt.disconnect()
-        self.clt.disconnect()
-        # stop the server 
-        self.srv.stop()
-
-    def test_service_fault(self):
-        request = ua.ReadRequest()
-        request.TypeId = ua.FourByteNodeId(999)  # bad type!
-        with self.assertRaises(ua.UAStatusCodeError):
-            self.clt.bclient.send_request(request)
-
-    def test_objects_anonymous(self):
-        objects = self.ro_clt.get_objects_node()
-        with self.assertRaises(ua.UAStatusCodeError):
-            objects.set_attribute(ua.AttributeIds.WriteMask, ua.DataValue(999))
-        with self.assertRaises(ua.UAStatusCodeError):
-            f = objects.add_folder(3, 'MyFolder')
-
-    def test_folder_anonymous(self):
-        objects = self.clt.get_objects_node()
-        f = objects.add_folder(3, 'MyFolderRO')
-        f_ro = self.ro_clt.get_node(f.nodeid)
-        self.assertEqual(f, f_ro)
-        with self.assertRaises(ua.UAStatusCodeError):
-            f2 = f_ro.add_folder(3, 'MyFolder2')
-
-    def test_variable_anonymous(self):
-        objects = self.clt.get_objects_node()
-        v = objects.add_variable(3, 'MyROVariable', 6)
-        v.set_value(4) #this should work
-        v_ro = self.ro_clt.get_node(v.nodeid)
-        with self.assertRaises(ua.UAStatusCodeError):
-            v_ro.set_value(2)
-        self.assertEqual(v_ro.get_value(), 4)
-        v.set_writable(True)
-        v_ro.set_value(2) #now it should work
-        self.assertEqual(v_ro.get_value(), 2)
-        v.set_writable(False)
-        with self.assertRaises(ua.UAStatusCodeError):
-            v_ro.set_value(9)
-        self.assertEqual(v_ro.get_value(), 2)
-
-
-class TestCmdLines(unittest.TestCase):
-
-    '''
-    Test command lines
-    '''
-    @classmethod
-    def setUpClass(self):
-        self.srv = Server()
-        self.srv_url = 'opc.tcp://localhost:%d' % port_num2
-        self.srv.set_endpoint(self.srv_url)
-        objects = self.srv.get_objects_node()
-        obj = objects.add_object(4, "directory")
-        var = obj.add_variable(4, "variable", 1.999)
-        var2 = obj.add_variable(4, "variable2", 1.777)
-        var2.set_writable()
-        self.srv.start()
-
-    def test_uals(self):
-        s = subprocess.check_output(["python", "tools/uals", "--url", self.srv_url])
-        self.assertIn(b"i=85", s)
-        self.assertNotIn(b"i=89", s)
-        self.assertNotIn(b"1.999", s)
-        s = subprocess.check_output(["python", "tools/uals", "--url", self.srv_url, "-d", "3"])
-        self.assertIn(b"1.999", s)
-
-    def test_uaread(self):
-        s = subprocess.check_output(["python", "tools/uaread", "--url", self.srv_url, "--path", "0:Objects,4:directory,4:variable"])
-        self.assertIn(b"1.999", s)
-
-    def test_uawrite(self):
-        s = subprocess.check_output(["python", "tools/uawrite", "--url", self.srv_url, "--path", "0:Objects,4:directory,4:variable2", "1.789"])
-        s = subprocess.check_output(["python", "tools/uaread", "--url", self.srv_url, "--path", "0:Objects,4:directory,4:variable2"])
-        self.assertIn(b"1.789", s)
-        self.assertNotIn(b"1.999", s)
-
-    def test_uadiscover(self):
-        s = subprocess.check_output(["python", "tools/uadiscover", "--url", self.srv_url])
-        self.assertIn(b"opc.tcp://localhost", s)
-        self.assertIn(b"FreeOpcUa", s)
-        self.assertIn(b"urn:freeopcua:python:server", s)
-
-    @classmethod
-    def tearDownClass(self):
-        self.srv.stop()
-
-
-class TestServer(unittest.TestCase, CommonTests):
-
-    '''
-    Run common tests on server side
-    Tests that can only be run on server side must be defined here
-    '''
-    @classmethod
-    def setUpClass(self):
-        self.srv = Server()
-        self.srv.set_endpoint('opc.tcp://localhost:%d' % port_num2)
-        add_server_methods(self.srv)
-        self.srv.start()
-        self.opc = self.srv
-        self.discovery = Server()
-        self.discovery.set_application_uri("urn:freeopcua:python:discovery")
-        self.discovery.set_endpoint('opc.tcp://localhost:%d' % port_discovery)
-        self.discovery.start()
-
-    @classmethod
-    def tearDownClass(self):
-        self.srv.stop()
-        self.discovery.stop()
-
-    def test_discovery(self):
-        client = Client(self.discovery.endpoint.geturl())
-        client.connect()
-        try:
-            servers = client.find_servers()
-            new_app_uri = "urn:freeopcua:python:server:test_discovery"
-            self.srv.application_uri = new_app_uri
-            self.srv.register_to_discovery(self.discovery.endpoint.geturl(), 0)
-            time.sleep(0.1) # let server register registration
-            new_servers = client.find_servers()
-            self.assertEqual(len(new_servers) - len(servers) , 1)
-            self.assertFalse(new_app_uri in [s.ApplicationUri for s in servers])
-            self.assertTrue(new_app_uri in [s.ApplicationUri for s in new_servers])
-        finally:
-            client.disconnect()
-    
-    def test_find_servers2(self):
-        client = Client(self.discovery.endpoint.geturl())
-        client.connect()
-        try:
-            servers = client.find_servers()
-            new_app_uri1 = "urn:freeopcua:python:server:test_discovery1"
-            self.srv.application_uri = new_app_uri1
-            self.srv.register_to_discovery(self.discovery.endpoint.geturl(), period=0)
-            new_app_uri2 = "urn:freeopcua:python:test_discovery2"
-            self.srv.application_uri = new_app_uri2
-            self.srv.register_to_discovery(self.discovery.endpoint.geturl(), period=0)
-            time.sleep(0.1) # let server register registration
-            new_servers = client.find_servers()
-            self.assertEqual(len(new_servers) - len(servers) , 2)
-            self.assertFalse(new_app_uri1 in [s.ApplicationUri for s in servers])
-            self.assertFalse(new_app_uri2 in [s.ApplicationUri for s in servers])
-            self.assertTrue(new_app_uri1 in [s.ApplicationUri for s in new_servers])
-            self.assertTrue(new_app_uri2 in [s.ApplicationUri for s in new_servers])
-            # now do a query with filer
-            new_servers = client.find_servers(["urn:freeopcua:python:server"])
-            self.assertEqual(len(new_servers) - len(servers) , 0)
-            self.assertTrue(new_app_uri1 in [s.ApplicationUri for s in new_servers])
-            self.assertFalse(new_app_uri2 in [s.ApplicationUri for s in new_servers])
-            # now do a query with filer
-            new_servers = client.find_servers(["urn:freeopcua:python"])
-            self.assertEqual(len(new_servers) - len(servers) , 2)
-            self.assertTrue(new_app_uri1 in [s.ApplicationUri for s in new_servers])
-            self.assertTrue(new_app_uri2 in [s.ApplicationUri for s in new_servers])
-        finally:
-            client.disconnect()
-
-
-    """
-    # not sure if this test is necessary, and there is a lot repetition with previous test
-    def test_discovery_server_side(self):
-        servers = self.discovery.find_servers()
-        self.assertEqual(len(servers), 1)
-        self.srv.register_to_discovery(self.discovery.endpoint.geturl(), 1)
-        time.sleep(1) # let server register registration
-        servers = self.discovery.find_servers()
-        print("SERVERS 2", servers)
-        self.assertEqual(len(servers), 2)
-    """
-    #def test_register_server2(self):
-        #servers = self.opc.register_server()
-
-    def test_register_namespace(self):
-        uri = 'http://mycustom.Namespace.com'
-        idx1 = self.opc.register_namespace(uri)
-        idx2 = self.opc.get_namespace_index(uri)
-        self.assertEqual(idx1, idx2)
-
-    def test_register_use_namespace(self):
-        uri = 'http://my_very_custom.Namespace.com'
-        idx = self.opc.register_namespace(uri)
-        root = self.opc.get_root_node()
-        myvar = root.add_variable(idx, 'var_in_custom_namespace', [5])
-        myid = myvar.nodeid
-        self.assertEqual(idx, myid.NamespaceIndex)
-=======
->>>>>>> 6787aa2f
 
 
 
