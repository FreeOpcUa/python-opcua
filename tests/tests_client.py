import unittest

from opcua import Client
from opcua import Server
from opcua import ua
from opcua.client.ua_client import UASocketClient
from opcua.common.utils import SocketWrapper

from tests_subscriptions import SubscriptionTests
from tests_common import CommonTests, add_server_methods
from tests_xml import XmlTests

from tests_enum_struct import add_server_custom_enum_struct

port_num1 = 48510


class TestClient(unittest.TestCase, CommonTests, SubscriptionTests, XmlTests):

    '''
    Run common tests on client side
    Of course we need a server so we start also start a server
    Tests that can only be run on client side must be defined  in this class
    '''
    @classmethod
    def setUpClass(cls):
        # start our own server
        cls.srv = Server()
        cls.srv.set_endpoint('opc.tcp://127.0.0.1:{0:d}'.format(port_num1))
        add_server_methods(cls.srv)
        add_server_custom_enum_struct(cls.srv)
        cls.srv.start()

        # start admin client
        # long timeout since travis (automated testing) can be really slow
        cls.clt = Client('opc.tcp://admin@127.0.0.1:{0:d}'.format(port_num1), timeout=10)
        cls.clt.connect()
        cls.opc = cls.clt

        # start anonymous client
        cls.ro_clt = Client('opc.tcp://127.0.0.1:{0:d}'.format(port_num1))
        cls.ro_clt.connect()

    @classmethod
    def tearDownClass(cls):
        #stop our clients
        cls.ro_clt.disconnect()
        cls.clt.disconnect()
        # stop the server 
        cls.srv.stop()

    def test_service_fault(self):
        request = ua.ReadRequest()
        request.TypeId = ua.FourByteNodeId(999)  # bad type!
        with self.assertRaises(ua.UaStatusCodeError):
            self.clt.uaclient._uasocket.send_request(request)

    def test_objects_anonymous(self):
        objects = self.ro_clt.get_objects_node()
        with self.assertRaises(ua.UaStatusCodeError):
            objects.set_attribute(ua.AttributeIds.WriteMask, ua.DataValue(999))
        with self.assertRaises(ua.UaStatusCodeError):
            f = objects.add_folder(3, 'MyFolder')

    def test_folder_anonymous(self):
        objects = self.clt.get_objects_node()
        f = objects.add_folder(3, 'MyFolderRO')
        f_ro = self.ro_clt.get_node(f.nodeid)
        self.assertEqual(f, f_ro)
        with self.assertRaises(ua.UaStatusCodeError):
            f2 = f_ro.add_folder(3, 'MyFolder2')

    def test_variable_anonymous(self):
        objects = self.clt.get_objects_node()
        v = objects.add_variable(3, 'MyROVariable', 6)
        v.set_value(4) #this should work
        v_ro = self.ro_clt.get_node(v.nodeid)
        with self.assertRaises(ua.UaStatusCodeError):
            v_ro.set_value(2)
        self.assertEqual(v_ro.get_value(), 4)
        v.set_writable(True)
        v_ro.set_value(2) #now it should work
        self.assertEqual(v_ro.get_value(), 2)
        v.set_writable(False)
        with self.assertRaises(ua.UaStatusCodeError):
            v_ro.set_value(9)
        self.assertEqual(v_ro.get_value(), 2)

    def test_context_manager(self):
        """ Context manager calls connect() and disconnect()
        """
        state = [0]
        def increment_state(self, *args, **kwargs):
            state[0] += 1

        # create client and replace instance methods with dummy methods
        client = Client('opc.tcp://dummy_address:10000')
        client.connect    = increment_state.__get__(client)
        client.disconnect = increment_state.__get__(client)

        assert state[0] == 0
        with client:
            # test if client connected
            self.assertEqual(state[0], 1)
        # test if client disconnected
        self.assertEqual(state[0], 2)

    def test_enumstrings_getvalue(self):
        ''' The real exception is server side, but is detected by using a client.
            Alldue the server trace is also visible on the console.
            The client only 'sees' an TimeoutError
        '''
        nenumstrings = self.clt.get_node(ua.ObjectIds.AxisScaleEnumeration_EnumStrings)
        with self.assertNotRaises(Exception):
            value = ua.Variant(nenumstrings.get_value())
<<<<<<< HEAD

    def test_uasocketclient_connect_disconnect(self):
        """Initialize, connect, and disconnect a UaSocketClient
        """
        uaclt = UASocketClient()
        uaclt.connect_socket('127.0.0.1', port_num1)
        self.assertTrue(uaclt._thread.is_alive())
        self.assertIsInstance(uaclt._socket, SocketWrapper)

        # disconnect_socket() should shut down the receiving thread
        uaclt.disconnect_socket()
        self.assertFalse(uaclt._thread.is_alive())

=======
            
>>>>>>> 06f89a20
    def test_custom_enum_struct(self):
        self.ro_clt.load_type_definitions()
        ns = self.ro_clt.get_namespace_index('http://yourorganisation.org/struct_enum_example/')
        myvar = self.ro_clt.get_node(ua.NodeId(6009, ns))
        val = myvar.get_value()
        self.assertEqual(val.IntVal1, 242)
<<<<<<< HEAD
        self.assertEqual(val.EnumVal, ua.ExampleEnum.EnumVal2)
=======
        self.assertEqual(val.EnumVal, ua.ExampleEnum.EnumVal2)
>>>>>>> 06f89a20
<|MERGE_RESOLUTION|>--- conflicted
+++ resolved
@@ -113,7 +113,14 @@
         nenumstrings = self.clt.get_node(ua.ObjectIds.AxisScaleEnumeration_EnumStrings)
         with self.assertNotRaises(Exception):
             value = ua.Variant(nenumstrings.get_value())
-<<<<<<< HEAD
+            
+    def test_custom_enum_struct(self):
+        self.ro_clt.load_type_definitions()
+        ns = self.ro_clt.get_namespace_index('http://yourorganisation.org/struct_enum_example/')
+        myvar = self.ro_clt.get_node(ua.NodeId(6009, ns))
+        val = myvar.get_value()
+        self.assertEqual(val.IntVal1, 242)
+        self.assertEqual(val.EnumVal, ua.ExampleEnum.EnumVal2)
 
     def test_uasocketclient_connect_disconnect(self):
         """Initialize, connect, and disconnect a UaSocketClient
@@ -127,17 +134,10 @@
         uaclt.disconnect_socket()
         self.assertFalse(uaclt._thread.is_alive())
 
-=======
-            
->>>>>>> 06f89a20
     def test_custom_enum_struct(self):
         self.ro_clt.load_type_definitions()
         ns = self.ro_clt.get_namespace_index('http://yourorganisation.org/struct_enum_example/')
         myvar = self.ro_clt.get_node(ua.NodeId(6009, ns))
         val = myvar.get_value()
         self.assertEqual(val.IntVal1, 242)
-<<<<<<< HEAD
-        self.assertEqual(val.EnumVal, ua.ExampleEnum.EnumVal2)
-=======
-        self.assertEqual(val.EnumVal, ua.ExampleEnum.EnumVal2)
->>>>>>> 06f89a20
+        self.assertEqual(val.EnumVal, ua.ExampleEnum.EnumVal2)