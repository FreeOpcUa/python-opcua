--- conflicted
+++ resolved
@@ -40,13 +40,9 @@
     # python 2.7 - python 3.3
     install_requires.append("enum34")
 
-<<<<<<< HEAD
-setup(name="freeopcua",
-      version="0.10.6",
-=======
+
 setup(name="freeopcua", 
       version="0.10.7",
->>>>>>> 87f381ac
       description="Pure Python OPC-UA client and server library",
       author="Olivier Roulet-Dubonnet",
       author_email="olivier.roulet@gmail.com",
