"""
implement ua datatypes
"""
import logging
from enum import Enum
from datetime import datetime, timedelta, tzinfo, MAXYEAR
from calendar import timegm
import sys
import os
import uuid
import struct
if sys.version_info.major > 2:
    unicode = str

from opcua.ua import status_codes
from opcua.common.uaerrors import UaError
from opcua.common.uaerrors import UaStatusCodeError
from opcua.common.uaerrors import UaStringParsingError
from opcua.ua.object_ids import ObjectIds

logger = logging.getLogger('opcua.uaprotocol')


# types that will packed and unpacked directly using struct (string, bytes and datetime are handles as special cases
UaTypes = ("Boolean", "SByte", "Byte", "Int8", "UInt8", "Int16", "UInt16", "Int32", "UInt32", "Int64", "UInt64", "Float", "Double")


EPOCH_AS_FILETIME = 116444736000000000  # January 1, 1970 as MS file time
HUNDREDS_OF_NANOSECONDS = 10000000
FILETIME_EPOCH_AS_DATETIME = datetime(1601, 1, 1)


class UTC(tzinfo):

    """UTC"""

    def utcoffset(self, dt):
        return timedelta(0)

    def tzname(self, dt):
        return "UTC"

    def dst(self, dt):
        return timedelta(0)


# method copied from David Buxton <david@gasmark6.com> sample code
def datetime_to_win_epoch(dt):
    if (dt.tzinfo is None) or (dt.tzinfo.utcoffset(dt) is None):
        dt = dt.replace(tzinfo=UTC())
    ft = EPOCH_AS_FILETIME + (timegm(dt.timetuple()) * HUNDREDS_OF_NANOSECONDS)
    return ft + (dt.microsecond * 10)


def win_epoch_to_datetime(epch):
    try:
        return FILETIME_EPOCH_AS_DATETIME + timedelta(microseconds=epch // 10)
    except OverflowError:
        # FILETIMEs after 31 Dec 9999 can't be converted to datetime
        logger.warning("datetime overflow: {}".format(epch))
        return datetime(MAXYEAR, 12, 31, 23, 59, 59, 999999)


def build_array_format_py2(prefix, length, fmtchar):
    return prefix + str(length) + fmtchar


def build_array_format_py3(prefix, length, fmtchar):
    return prefix + str(length) + chr(fmtchar)


if sys.version_info.major < 3:
    build_array_format = build_array_format_py2
else:
    build_array_format = build_array_format_py3


def pack_uatype_array_primitive(st, value, length):
    if length == 1:
        return b'\x01\x00\x00\x00' + st.pack(value[0])
    else:
        return struct.pack(build_array_format("<i", length, st.format[1]), length, *value)


def pack_uatype_array(uatype, value):
    if value is None:
        return b'\xff\xff\xff\xff'
    length = len(value)
    if length == 0:
        return b'\x00\x00\x00\x00'
    if uatype in uatype2struct:
        return pack_uatype_array_primitive(uatype2struct[uatype], value, length)
    b = []
    b.append(uatype_Int32.pack(length))
    for val in value:
        b.append(pack_uatype(uatype, val))
    return b"".join(b)


def pack_uatype(uatype, value):
    if uatype in uatype2struct:
        if value is None:
            value = 0
        return uatype2struct[uatype].pack(value)
    elif uatype == "Null":
        return b''
    elif uatype == "String":
        return pack_string(value)
    elif uatype in ("CharArray", "ByteString", "Custom"):
        return pack_bytes(value)
    elif uatype == "DateTime":
        return pack_datetime(value)
    elif uatype == "ExtensionObject":
        # dependency loop: classes in uaprotocol_auto use Variant defined in this file,
        # but Variant can contain any object from uaprotocol_auto as ExtensionObject.
        # Using local import to avoid import loop
        from opcua.ua.uaprotocol_auto import extensionobject_to_binary
        return extensionobject_to_binary(value)
    else:
        return value.to_binary()

uatype_Int8 = struct.Struct("<b")
uatype_SByte = uatype_Int8
uatype_Int16 = struct.Struct("<h")
uatype_Int32 = struct.Struct("<i")
uatype_Int64 = struct.Struct("<q")
uatype_UInt8 = struct.Struct("<B")
uatype_Char = uatype_UInt8
uatype_Byte = uatype_UInt8
uatype_UInt16 = struct.Struct("<H")
uatype_UInt32 = struct.Struct("<I")
uatype_UInt64 = struct.Struct("<Q")
uatype_Boolean = struct.Struct("<?")
uatype_Double = struct.Struct("<d")
uatype_Float = struct.Struct("<f")

uatype2struct = {
    "Int8": uatype_Int8,
    "SByte": uatype_SByte,
    "Int16": uatype_Int16,
    "Int32": uatype_Int32,
    "Int64": uatype_Int64,
    "UInt8": uatype_UInt8,
    "Char": uatype_Char,
    "Byte": uatype_Byte,
    "UInt16": uatype_UInt16,
    "UInt32": uatype_UInt32,
    "UInt64": uatype_UInt64,
    "Boolean": uatype_Boolean,
    "Double": uatype_Double,
    "Float": uatype_Float,
}


def unpack_uatype(uatype, data):
    if uatype in uatype2struct:
        st = uatype2struct[uatype]
        return st.unpack(data.read(st.size))[0]
    elif uatype == "String":
        return unpack_string(data)
    elif uatype in ("CharArray", "ByteString", "Custom"):
        return unpack_bytes(data)
    elif uatype == "DateTime":
        return unpack_datetime(data)
    elif uatype == "ExtensionObject":
        # dependency loop: classes in uaprotocol_auto use Variant defined in this file,
        # but Variant can contain any object from uaprotocol_auto as ExtensionObject.
        # Using local import to avoid import loop
        from opcua.ua.uaprotocol_auto import extensionobject_from_binary
        return extensionobject_from_binary(data)
    else:
        glbs = globals()
        if uatype in glbs:
            klass = glbs[uatype]
            if hasattr(klass, 'from_binary'):
                return klass.from_binary(data)
        raise UaError("can not unpack unknown uatype %s" % uatype)


def unpack_uatype_array(uatype, data):
    length = uatype_Int32.unpack(data.read(4))[0]
    if length == -1:
        return None
    elif length == 0:
        return []
    elif uatype in uatype2struct:
        st = uatype2struct[uatype]
        if length == 1:
            return list(st.unpack(data.read(st.size)))
        else:
            arrst = struct.Struct(build_array_format("<", length, st.format[1]))
            return list(arrst.unpack(data.read(arrst.size)))
    else:
        result = []
        for _ in range(0, length):
            result.append(unpack_uatype(uatype, data))
        return result


def pack_datetime(value):
    epch = datetime_to_win_epoch(value)
    return uatype_Int64.pack(epch)


def unpack_datetime(data):
    epch = uatype_Int64.unpack(data.read(8))[0]
    return win_epoch_to_datetime(epch)


def pack_string(string):
    if isinstance(string, unicode):
        string = string.encode('utf-8')
    length = len(string)
    if length == 0:
        return b'\xff\xff\xff\xff'
    return uatype_Int32.pack(length) + string

pack_bytes = pack_string


def unpack_bytes(data):
    length = uatype_Int32.unpack(data.read(4))[0]
    if length == -1:
        return b''
    return data.read(length)


def py3_unpack_string(data):
    b = unpack_bytes(data)
    return b.decode("utf-8")


if sys.version_info.major < 3:
    unpack_string = unpack_bytes
else:
    unpack_string = py3_unpack_string


def test_bit(data, offset):
    mask = 1 << offset
    return data & mask


def set_bit(data, offset):
    mask = 1 << offset
    return data | mask


class _FrozenClass(object):

    """
    make it impossible to add members to a class.
    This is a hack since I found out that most bugs are due to misspelling a variable in protocol
    """
    _freeze = False

    def __setattr__(self, key, value):
        if self._freeze and not hasattr(self, key):
            raise TypeError("Error adding member '{}' to class '{}', class is frozen, members are {}".format(key, self.__class__.__name__, self.__dict__.keys()))
        object.__setattr__(self, key, value)

if "PYOPCUA_NO_TYPO_CHECK" in os.environ:
    # typo check is cpu consuming, but it will make debug easy.
    # if typo check is not need (in production), please set env PYOPCUA_NO_TYPO_CHECK.
    # this will make all uatype class inherit from object intead of _FrozenClass
    # and skip the typo check.
    FrozenClass = object
else:
    FrozenClass = _FrozenClass


class Guid(FrozenClass):

    def __init__(self):
        self.uuid = uuid.uuid4()
        self._freeze = True

    def to_binary(self):
        return self.uuid.bytes

    def __hash__(self):
        return hash(self.uuid.bytes)

    @staticmethod
    def from_binary(data):
        g = Guid()
        g.uuid = uuid.UUID(bytes=data.read(16))
        return g

    def __eq__(self, other):
        return isinstance(other, Guid) and self.uuid == other.uuid


class StatusCode(FrozenClass):

    """
    :ivar value:
    :vartype value: int
    :ivar name:
    :vartype name: string
    :ivar doc:
    :vartype doc: string
    """

    def __init__(self, value=0):
        self.value = value
        self.name, self.doc = status_codes.get_name_and_doc(value)
        self._freeze = True

    def to_binary(self):
        return uatype_UInt32.pack(self.value)

    @staticmethod
    def from_binary(data):
        val = uatype_UInt32.unpack(data.read(4))[0]
        sc = StatusCode(val)
        return sc

    def check(self):
        """
        raise en exception if status code is anything else than 0
        use is is_good() method if not exception is desired
        """
        if self.value != 0:
            raise UaStatusCodeError("{}({})".format(self.doc, self.name))

    def is_good(self):
        """
        return True if status is Good.
        """
        if self.value == 0:
            return True
        return False

    def __str__(self):
        return 'StatusCode({})'.format(self.name)
    __repr__ = __str__

    def __eq__(self, other):
        return self.value == other.value

    def __ne__(self, other):
        return not self.__eq__(other)


class NodeIdType(Enum):
    TwoByte = 0
    FourByte = 1
    Numeric = 2
    String = 3
    Guid = 4
    ByteString = 5


class NodeId(FrozenClass):

    """
    NodeId Object

    Args:
        identifier: The identifier might be an int, a string, bytes or a Guid
        namespaceidx(int): The index of the namespace
        nodeidtype(NodeIdType): The type of the nodeid if it cannor be guess or you want something special like twobyte nodeid or fourbytenodeid


    :ivar Identifier:
    :vartype Identifier: NodeId
    :ivar NamespaceIndex:
    :vartype NamespaceIndex: Int
    :ivar NamespaceUri:
    :vartype NamespaceUri: String
    :ivar ServerIndex:
    :vartype ServerIndex: Int
    """

    def __init__(self, identifier=None, namespaceidx=0, nodeidtype=None):
        self.Identifier = identifier
        self.NamespaceIndex = namespaceidx
        self.NodeIdType = nodeidtype
        self.NamespaceUri = ""
        self.ServerIndex = 0
        self._freeze = True
        if not isinstance(self.NamespaceIndex, int):
            raise UaError("NamespaceIndex must be an int")
        if self.Identifier is None:
            self.Identifier = 0
            self.NodeIdType = NodeIdType.TwoByte
            return
        if self.NodeIdType is None:
            if isinstance(self.Identifier, int):
                self.NodeIdType = NodeIdType.Numeric
            elif isinstance(self.Identifier, str):
                self.NodeIdType = NodeIdType.String
            elif isinstance(self.Identifier, bytes):
                self.NodeIdType = NodeIdType.ByteString
            else:
                raise UaError("NodeId: Could not guess type of NodeId, set NodeIdType")

    def __key(self):
        if self.NodeIdType in (NodeIdType.TwoByte, NodeIdType.FourByte, NodeIdType.Numeric):  # twobyte, fourbyte and numeric may represent the same node
            return self.NamespaceIndex, self.Identifier
        else:
            return self.NodeIdType, self.NamespaceIndex, self.Identifier

    def __eq__(self, node):
        return isinstance(node, NodeId) and self.__key() == node.__key()

    def __ne__(self, other):
        return not self.__eq__(other)

    def __hash__(self):
        return hash(self.__key())

    def is_null(self):
        ret = True
        if self.NamespaceIndex != 0:
            ret = False
        if self.NodeIdType  in (NodeIdType.TwoByte, NodeIdType.FourByte, NodeIdType.Numeric):
            if self.Identifier != 0:
                ret = False
        elif self.NodeIdType is NodeIdType.String:
            if self.Identifier or self.Identifier != '':
                ret = False
        elif self.NodeIdType is NodeIdType.ByteString:
            if not len(self.Identifier):
                ret = False
        return ret

    @staticmethod
    def from_string(string):
        try:
            return NodeId._from_string(string)
        except ValueError as ex:
            raise UaStringParsingError("Error parsing string {}".format(string), ex)

    @staticmethod
    def _from_string(string):
        l = string.split(";")
        identifier = None
        namespace = 0
        ntype = None
        srv = None
        nsu = None
        for el in l:
            if not el:
                continue
            k, v = el.split("=", 1)
            k = k.strip()
            v = v.strip()
            if k == "ns":
                namespace = int(v)
            elif k == "i":
                ntype = NodeIdType.Numeric
                identifier = int(v)
            elif k == "s":
                ntype = NodeIdType.String
                identifier = v
            elif k == "g":
                ntype = NodeIdType.Guid
                identifier = v
            elif k == "b":
                ntype = NodeIdType.ByteString
                identifier = v
            elif k == "srv":
                srv = v
            elif k == "nsu":
                nsu = v
        if identifier is None:
            raise UaStringParsingError("Could not find identifier in string: " + string)
        nodeid = NodeId(identifier, namespace, ntype)
        nodeid.NamespaceUri = nsu
        nodeid.ServerIndex = srv
        return nodeid

    def to_string(self):
        string = ""
        if self.NamespaceIndex != 0:
            string += "ns={};".format(self.NamespaceIndex)
        ntype = None
        if self.NodeIdType == NodeIdType.Numeric:
            ntype = "i"
        elif self.NodeIdType == NodeIdType.String:
            ntype = "s"
        elif self.NodeIdType == NodeIdType.TwoByte:
            ntype = "i"
        elif self.NodeIdType == NodeIdType.FourByte:
            ntype = "i"
        elif self.NodeIdType == NodeIdType.Guid:
            ntype = "g"
        elif self.NodeIdType == NodeIdType.ByteString:
            ntype = "b"
        string += "{}={}".format(ntype, self.Identifier)
        if self.ServerIndex:
            string = "srv=" + str(self.ServerIndex) + string
        if self.NamespaceUri:
            string += "nsu={}".format(self.NamespaceUri)
        return string

    def __str__(self):
        return "{}NodeId({})".format(self.NodeIdType.name, self.to_string())
    __repr__ = __str__

    def to_binary(self):
        if self.NodeIdType == NodeIdType.TwoByte:
            return struct.pack("<BB", self.NodeIdType.value, self.Identifier)
        elif self.NodeIdType == NodeIdType.FourByte:
            return struct.pack("<BBH", self.NodeIdType.value, self.NamespaceIndex, self.Identifier)
        elif self.NodeIdType == NodeIdType.Numeric:
            return struct.pack("<BHI", self.NodeIdType.value, self.NamespaceIndex, self.Identifier)
        elif self.NodeIdType == NodeIdType.String:
            return struct.pack("<BH", self.NodeIdType.value, self.NamespaceIndex) + \
                pack_string(self.Identifier)
        elif self.NodeIdType == NodeIdType.ByteString:
            return struct.pack("<BH", self.NodeIdType.value, self.NamespaceIndex) + \
                pack_bytes(self.Identifier)
        else:
            return struct.pack("<BH", self.NodeIdType.value, self.NamespaceIndex) + \
                self.Identifier.to_binary()
        #FIXME: Missing NNamespaceURI and ServerIndex

    @staticmethod
    def from_binary(data):
        nid = NodeId()
        encoding = ord(data.read(1))
        nid.NodeIdType = NodeIdType(encoding & 0b00111111)

        if nid.NodeIdType == NodeIdType.TwoByte:
            nid.Identifier = ord(data.read(1))
        elif nid.NodeIdType == NodeIdType.FourByte:
            nid.NamespaceIndex, nid.Identifier = struct.unpack("<BH", data.read(3))
        elif nid.NodeIdType == NodeIdType.Numeric:
            nid.NamespaceIndex, nid.Identifier = struct.unpack("<HI", data.read(6))
        elif nid.NodeIdType == NodeIdType.String:
            nid.NamespaceIndex = uatype_UInt16.unpack(data.read(2))[0]
            nid.Identifier = unpack_string(data)
        elif nid.NodeIdType == NodeIdType.ByteString:
            nid.NamespaceIndex = uatype_UInt16.unpack(data.read(2))[0]
            nid.Identifier = unpack_bytes(data)
        elif nid.NodeIdType == NodeIdType.Guid:
            nid.NamespaceIndex = uatype_UInt16.unpack(data.read(2))[0]
            nid.Identifier = Guid.from_binary(data)
        else:
            raise UaError("Unknown NodeId encoding: " + str(nid.NodeIdType))

        if test_bit(encoding, 7):
            nid.NamespaceUri = unpack_string(data)
        if test_bit(encoding, 6):
            nid.ServerIndex = uatype_UInt32.unpack(data.read(4))[0]

        return nid


class TwoByteNodeId(NodeId):

    def __init__(self, identifier):
        NodeId.__init__(self, identifier, 0, NodeIdType.TwoByte)


class FourByteNodeId(NodeId):

    def __init__(self, identifier, namespace=0):
        NodeId.__init__(self, identifier, namespace, NodeIdType.FourByte)


class NumericNodeId(NodeId):

    def __init__(self, identifier, namespace=0):
        NodeId.__init__(self, identifier, namespace, NodeIdType.Numeric)


class ByteStringNodeId(NodeId):

    def __init__(self, identifier, namespace=0):
        NodeId.__init__(self, identifier, namespace, NodeIdType.ByteString)


class GuidNodeId(NodeId):

    def __init__(self, identifier, namespace=0):
        NodeId.__init__(self, identifier, namespace, NodeIdType.Guid)


class StringNodeId(NodeId):

    def __init__(self, identifier, namespace=0):
        NodeId.__init__(self, identifier, namespace, NodeIdType.String)


ExpandedNodeId = NodeId


class QualifiedName(FrozenClass):

    '''
    A string qualified with a namespace index.
    '''

    def __init__(self, name="", namespaceidx=0):
        if not isinstance(namespaceidx, int):
            raise UaError("namespaceidx must be an int")
        self.NamespaceIndex = namespaceidx
        self.Name = name
        self._freeze = True

    def to_string(self):
        return "{}:{}".format(self.NamespaceIndex, self.Name)

    @staticmethod
    def from_string(string):
        if ":" in string:
            try:
                idx, name = string.split(":", 1)
                idx = int(idx)
            except (TypeError, ValueError) as ex:
                raise UaStringParsingError("Error parsing string {}".format(string), ex)
        else:
            idx = 0
            name = string
        return QualifiedName(name, idx)

    def to_binary(self):
        packet = []
        packet.append(uatype_UInt16.pack(self.NamespaceIndex))
        packet.append(pack_string(self.Name))
        return b''.join(packet)

    @staticmethod
    def from_binary(data):
        obj = QualifiedName()
        obj.NamespaceIndex = uatype_UInt16.unpack(data.read(2))[0]
        obj.Name = unpack_string(data)
        return obj

    def __eq__(self, bname):
        return isinstance(bname, QualifiedName) and self.Name == bname.Name and self.NamespaceIndex == bname.NamespaceIndex

    def __ne__(self, other):
        return not self.__eq__(other)

    def __str__(self):
        return 'QualifiedName({}:{})'.format(self.NamespaceIndex, self.Name)

    __repr__ = __str__


class LocalizedText(FrozenClass):

    '''
    A string qualified with a namespace index.
    '''

    def __init__(self, text=""):
        self.Encoding = 0
        self.Text = text
        if isinstance(self.Text, unicode):
            self.Text = self.Text.encode('utf-8')
        if self.Text:
            self.Encoding |= (1 << 1)
        self.Locale = b''
        self._freeze = True

    def to_binary(self):
        packet = []
        if self.Locale:
            self.Encoding |= (1 << 0)
        if self.Text:
            self.Encoding |= (1 << 1)
        packet.append(uatype_UInt8.pack(self.Encoding))
        if self.Locale:
            packet.append(pack_bytes(self.Locale))
        if self.Text:
            packet.append(pack_bytes(self.Text))
        return b''.join(packet)

    @staticmethod
    def from_binary(data):
        obj = LocalizedText()
        obj.Encoding = ord(data.read(1))
        if obj.Encoding & (1 << 0):
            obj.Locale = unpack_bytes(data)
        if obj.Encoding & (1 << 1):
            obj.Text = unpack_bytes(data)
        return obj

    def to_string(self):
        # FIXME: use local
        return self.Text.decode()

    def __str__(self):
        return 'LocalizedText(' + 'Encoding:' + str(self.Encoding) + ', ' + \
            'Locale:' + str(self.Locale) + ', ' + \
            'Text:' + str(self.Text) + ')'
    __repr__ = __str__

    def __eq__(self, other):
        if isinstance(other, LocalizedText) and self.Locale == other.Locale and self.Text == other.Text:
            return True
        return False

    def __ne__(self, other):
        return not self.__eq__(other)


class ExtensionObject(FrozenClass):

    '''

    Any UA object packed as an ExtensionObject


    :ivar TypeId:
    :vartype TypeId: NodeId
    :ivar Body:
    :vartype Body: bytes

    '''

    def __init__(self):
        self.TypeId = NodeId()
        self.Encoding = 0
        self.Body = b''
        self._freeze = True

    def to_binary(self):
        packet = []
        if self.Body:
            self.Encoding |= (1 << 0)
        packet.append(self.TypeId.to_binary())
        packet.append(pack_uatype('UInt8', self.Encoding))
        if self.Body:
            packet.append(pack_uatype('ByteString', self.Body))
        return b''.join(packet)

    @staticmethod
    def from_binary(data):
        obj = ExtensionObject()
        obj.TypeId = NodeId.from_binary(data)
        obj.Encoding = unpack_uatype('UInt8', data)
        if obj.Encoding & (1 << 0):
            obj.Body = unpack_uatype('ByteString', data)
        return obj

    @staticmethod
    def from_object(obj):
        ext = ExtensionObject()
        oid = getattr(ObjectIds, "{}_Encoding_DefaultBinary".format(obj.__class__.__name__))
        ext.TypeId = FourByteNodeId(oid)
        ext.Body = obj.to_binary()
        return ext

    def __str__(self):
        return 'ExtensionObject(' + 'TypeId:' + str(self.TypeId) + ', ' + \
            'Encoding:' + str(self.Encoding) + ', ' + str(len(self.Body)) + ' bytes)'

    __repr__ = __str__


class VariantType(Enum):

    '''
    The possible types of a variant.

    :ivar Null:
    :ivar Boolean:
    :ivar SByte:
    :ivar Byte:
    :ivar Int16:
    :ivar UInt16:
    :ivar Int32:
    :ivar UInt32:
    :ivar Int64:
    :ivar UInt64:
    :ivar Float:
    :ivar Double:
    :ivar String:
    :ivar DateTime:
    :ivar Guid:
    :ivar ByteString:
    :ivar XmlElement:
    :ivar NodeId:
    :ivar ExpandedNodeId:
    :ivar StatusCode:
    :ivar QualifiedName:
    :ivar LocalizedText:
    :ivar ExtensionObject:
    :ivar DataValue:
    :ivar Variant:
    :ivar DiagnosticInfo:



    '''
    Null = 0
    Boolean = 1
    SByte = 2
    Byte = 3
    Int16 = 4
    UInt16 = 5
    Int32 = 6
    UInt32 = 7
    Int64 = 8
    UInt64 = 9
    Float = 10
    Double = 11
    String = 12
    DateTime = 13
    Guid = 14
    ByteString = 15
    XmlElement = 16
    NodeId = 17
    ExpandedNodeId = 18
    StatusCode = 19
    QualifiedName = 20
    LocalizedText = 21
    ExtensionObject = 22
    DataValue = 23
    Variant = 24
    DiagnosticInfo = 25


class VariantTypeCustom(object):
    def __init__(self, val):
        self.name = "Custom"
        self.value = val
        if self.value > 0b00111111:
            raise UaError("Cannot create VariantType. VariantType must be %s > x > %s", 0b111111, 25)

    def __str__(self):
        return "VariantType.Custom:{}".format(self.value)
    __repr__ = __str__

    def __eq__(self, other):
        return self.value == other.value


class Variant(FrozenClass):

    """
    Create an OPC-UA Variant object.
    if no argument a Null Variant is created.
    if not variant type is given, attemps to guess type from python type
    if a variant is given as value, the new objects becomes a copy of the argument

    :ivar Value:
    :vartype Value: Any supported type
    :ivar VariantType:
    :vartype VariantType: VariantType
    """

    def __init__(self, value=None, varianttype=None, dimensions=None):
        self.Value = value
        self.VariantType = varianttype
        self.Dimensions = dimensions
        self._freeze = True
        if isinstance(value, Variant):
            self.Value = value.Value
            self.VariantType = value.VariantType
        if self.VariantType is None:
            self.VariantType = self._guess_type(self.Value)
        if self.Dimensions is None and type(self.Value) in (list, tuple):
            dims = get_shape(self.Value)
            if len(dims) > 1:
                self.Dimensions = dims

    def __eq__(self, other):
        if isinstance(other, Variant) and self.VariantType == other.VariantType and self.Value == other.Value:
            return True
        return False

    def __ne__(self, other):
        return not self.__eq__(other)

    def _guess_type(self, val):
        if isinstance(val, (list, tuple)):
            error_val = val
        while isinstance(val, (list, tuple)):
            if len(val) == 0:
                raise UaError("could not guess UA type of variable {}".format(error_val))
            val = val[0]
        if val is None:
            return VariantType.Null
        elif isinstance(val, bool):
            return VariantType.Boolean
        elif isinstance(val, float):
            return VariantType.Double
        elif isinstance(val, int):
            return VariantType.Int64
        elif type(val) in (str, unicode):
            return VariantType.String
        elif isinstance(val, bytes):
            return VariantType.ByteString
        elif isinstance(val, datetime):
            return VariantType.DateTime
        else:
            if isinstance(val, object):
                try:
                    return getattr(VariantType, val.__class__.__name__)
                except AttributeError:
                    return VariantType.ExtensionObject
            else:
                raise UaError("Could not guess UA type of {} with type {}, specify UA type".format(val, type(val)))

    def __str__(self):
        return "Variant(val:{!s},type:{})".format(self.Value, self.VariantType)
    __repr__ = __str__

    def to_binary(self):
        b = []
        encoding = self.VariantType.value & 0b111111
        if type(self.Value) in (list, tuple):
            if self.Dimensions is not None:
                encoding = set_bit(encoding, 6)
            encoding = set_bit(encoding, 7)
            b.append(uatype_UInt8.pack(encoding))
            b.append(pack_uatype_array(self.VariantType.name, flatten(self.Value)))
            if self.Dimensions is not None:
                b.append(pack_uatype_array("Int32", self.Dimensions))
        else:
            b.append(uatype_UInt8.pack(encoding))
            b.append(pack_uatype(self.VariantType.name, self.Value))

        return b"".join(b)

    @staticmethod
    def from_binary(data):
        dimensions = None
        encoding = ord(data.read(1))
        int_type = encoding & 0b00111111
        if int_type > 25:
            vtype = VariantTypeCustom(int_type)
        else:
            vtype = VariantType(int_type)
        if vtype == VariantType.Null:
            return Variant(None, vtype, encoding)
        if test_bit(encoding, 7):
            value = unpack_uatype_array(vtype.name, data)
        else:
            value = unpack_uatype(vtype.name, data)
        if test_bit(encoding, 6):
            dimensions = unpack_uatype_array("Int32", data)
            value = reshape(value, dimensions)

        return Variant(value, vtype, dimensions)


def reshape(flat, dims):
    subdims = dims[1:]
    subsize = 1
    for i in subdims:
        if i == 0:
            i = 1
        subsize *= i
    while dims[0] * subsize > len(flat):
        flat.append([])
    if not subdims or subdims == [0]:
        return flat
    return [reshape(flat[i: i + subsize], subdims) for i in range(0, len(flat), subsize)]


def _split_list(l, n):
    n = max(1, n)
    return [l[i:i + n] for i in range(0, len(l), n)]


def flatten_and_get_shape(mylist):
    dims = []
    dims.append(len(mylist))
    while isinstance(mylist[0], (list, tuple)):
        dims.append(len(mylist[0]))
        mylist = [item for sublist in mylist for item in sublist]
        if len(mylist) == 0:
            break
    return mylist, dims


def flatten(mylist):
    if len(mylist) == 0:
        return mylist
    while isinstance(mylist[0], (list, tuple)):
        mylist = [item for sublist in mylist for item in sublist]
        if len(mylist) == 0:
            break
    return mylist


def get_shape(mylist):
    dims = []
    while isinstance(mylist, (list, tuple)):
        dims.append(len(mylist))
        if len(mylist) == 0:
            break
        mylist = mylist[0]
    return dims


class XmlElement(FrozenClass):
    '''
    An XML element encoded as an UTF-8 string.
    '''
    def __init__(self, binary=None):
        if binary is not None:
            self._binary_init(binary)
            self._freeze = True
            return
        self.Value = []
        self._freeze = True

    def to_binary(self):
        return pack_string(self.Value)

    @staticmethod
    def from_binary(data):
        return XmlElement(data)

    def _binary_init(self, data):
        self.Value = unpack_string(data)

    def __str__(self):
        return 'XmlElement(Value:' + str(self.Value) + ')'

    __repr__ = __str__




class DataValue(FrozenClass):

    '''
    A value with an associated timestamp, and quality.
    Automatically generated from xml , copied and modified here to fix errors in xml spec

    :ivar Value:
    :vartype Value: Variant
    :ivar StatusCode:
    :vartype StatusCode: StatusCode
    :ivar SourceTimestamp:
    :vartype SourceTimestamp: datetime
    :ivar SourcePicoSeconds:
    :vartype SourcePicoSeconds: int
    :ivar ServerTimestamp:
    :vartype ServerTimestamp: datetime
    :ivar ServerPicoseconds:
    :vartype ServerPicoseconds: int

    '''

    def __init__(self, variant=None, status=None):
        self.Encoding = 0
        if not isinstance(variant, Variant):
            variant = Variant(variant)
        self.Value = variant
        if status is None:
            self.StatusCode = StatusCode()
        else:
            self.StatusCode = status
        self.SourceTimestamp = None  # DateTime()
        self.SourcePicoseconds = None
        self.ServerTimestamp = None  # DateTime()
        self.ServerPicoseconds = None
        self._freeze = True

    def to_binary(self):
        packet = []
        if self.Value:
            self.Encoding |= (1 << 0)
        if self.StatusCode:
            self.Encoding |= (1 << 1)
        if self.SourceTimestamp:
            self.Encoding |= (1 << 2)
        if self.ServerTimestamp:
            self.Encoding |= (1 << 3)
        if self.SourcePicoseconds:
            self.Encoding |= (1 << 4)
        if self.ServerPicoseconds:
            self.Encoding |= (1 << 5)
        packet.append(uatype_UInt8.pack(self.Encoding))
        if self.Value:
            packet.append(self.Value.to_binary())
        if self.StatusCode:
            packet.append(self.StatusCode.to_binary())
        if self.SourceTimestamp:
            packet.append(pack_datetime(self.SourceTimestamp))  # self.SourceTimestamp.to_binary())
        if self.ServerTimestamp:
            packet.append(pack_datetime(self.ServerTimestamp))  # self.ServerTimestamp.to_binary())
        if self.SourcePicoseconds:
            packet.append(uatype_UInt16.pack(self.SourcePicoseconds))
        if self.ServerPicoseconds:
            packet.append(uatype_UInt16.pack(self.ServerPicoseconds))
        return b''.join(packet)

    @staticmethod
    def from_binary(data):
        encoding = ord(data.read(1))
        if encoding & (1 << 0):
            value = Variant.from_binary(data)
        else:
            value = None
        if encoding & (1 << 1):
            status = StatusCode.from_binary(data)
        else:
            status = None
        obj = DataValue(value, status)
        obj.Encoding = encoding
        if obj.Encoding & (1 << 2):
            obj.SourceTimestamp = unpack_datetime(data)  # DateTime.from_binary(data)
        if obj.Encoding & (1 << 3):
            obj.ServerTimestamp = unpack_datetime(data)  # DateTime.from_binary(data)
        if obj.Encoding & (1 << 4):
            obj.SourcePicoseconds = uatype_UInt16.unpack(data.read(2))[0]
        if obj.Encoding & (1 << 5):
            obj.ServerPicoseconds = uatype_UInt16.unpack(data.read(2))[0]
        return obj

    def __str__(self):
        s = 'DataValue(Value:{}'.format(self.Value)
        if self.StatusCode is not None:
            s += ', StatusCode:{}'.format(self.StatusCode)
        if self.SourceTimestamp is not None:
            s += ', SourceTimestamp:{}'.format(self.SourceTimestamp)
        if self.ServerTimestamp is not None:
            s += ', ServerTimestamp:{}'.format(self.ServerTimestamp)
        if self.SourcePicoseconds is not None:
            s += ', SourcePicoseconds:{}'.format(self.SourcePicoseconds)
        if self.ServerPicoseconds is not None:
            s += ', ServerPicoseconds:{}'.format(self.ServerPicoseconds)
        s += ')'
        return s

    __repr__ = __str__


<<<<<<< HEAD
# TODO: This should be autogeneratd form XML description of EventTypes
class BaseEvent(FrozenClass):

    '''
    BaseEvent implements BaseEventType from which inherit all other events and it is used per default.

    '''

    def __init__(self, sourcenode=NodeId(), message=None, severity=1):
        self.EventId = bytes()
        self.EventType = NodeId(ObjectIds.BaseEventType)
        self.SourceNode = sourcenode
        self.SourceName = None
        self.Time = None
        self.RecieveTime = None
        self.LocalTime = None
        self.Message = LocalizedText(message)
        self.Severity = Variant(severity, VariantType.UInt16)
        # FIXME: Should be frozen but for now is not because of asigning parameters
        #self._freeze = True

    def __str__(self):
        s = 'BaseEventType(EventId:{}'.format(self.EventId)
        s += ', EventType:{}'.format(self.EventType)
        s += ', SourceNode:{}'.format(self.SourceNode)
        s += ', SourceName:{}'.format(self.SourceName)
        s += ', Time:{}'.format(self.Time)
        s += ', RecieveTime:{}'.format(self.RecieveTime)
        s += ', LocalTime:{}'.format(self.LocalTime)
        s += ', Message:{}'.format(self.Message)
        s += ', Severity:{}'.format(self.Severity)
        s += ')'
        return s
    __repr__ = __str__


__nodeid_counter = 2000


def generate_nodeid(idx):
    global __nodeid_counter
    __nodeid_counter += 1
    return NodeId(__nodeid_counter, idx)
=======
>>>>>>> 8c3df2e4
<|MERGE_RESOLUTION|>--- conflicted
+++ resolved
@@ -1129,7 +1129,6 @@
     __repr__ = __str__
 
 
-<<<<<<< HEAD
 # TODO: This should be autogeneratd form XML description of EventTypes
 class BaseEvent(FrozenClass):
 
@@ -1163,15 +1162,4 @@
         s += ', Severity:{}'.format(self.Severity)
         s += ')'
         return s
-    __repr__ = __str__
-
-
-__nodeid_counter = 2000
-
-
-def generate_nodeid(idx):
-    global __nodeid_counter
-    __nodeid_counter += 1
-    return NodeId(__nodeid_counter, idx)
-=======
->>>>>>> 8c3df2e4
+    __repr__ = __str__