--- conflicted
+++ resolved
@@ -400,13 +400,9 @@
         """
         Import nodes defined in xml
         """
-<<<<<<< HEAD
+
         importer = xmlimporter.XmlImporter(self.iserver.node_mgt_service)
-        return importer.import_xml(path, self, enable_default_values)
-=======
-        importer = xmlimporter.XmlImporter(self)
-        return importer.import_xml(path)
->>>>>>> 6ab15d03
+        return importer.import_xml(path, enable_default_values)
 
     def export_xml(self, nodes, path):
         """
