--- conflicted
+++ resolved
@@ -337,8 +337,4 @@
         importer.import_xml(path)
 
     def delete_nodes(self, nodes, recursive=False):
-<<<<<<< HEAD
-        return delete_nodes(self.iserver.isession, nodes, recursive)
-=======
-        return delete_nodes(self.iserver.isession, nodes, recursive)
->>>>>>> 8c3df2e4
+        return delete_nodes(self.iserver.isession, nodes, recursive)