"""
Low level binary client
"""

import logging
import threading
from concurrent.futures import Future
from functools import partial
try:
    # we prefer to use bundles asyncio version, otherwise fallback to trollius
    import asyncio
except ImportError:
    import trollius as asyncio

from opcua import ua
from opcua.common import utils


<<<<<<< HEAD
class UAClientProtocol(asyncio.Protocol):
    def __init__(self, security_connection, disconnected_cb):
        asyncio.Protocol.__init__(self)
        self.logger = logging.getLogger(__name__ + "Protocol")
=======
class UASocketClient(object):
    """
    handle socket connection and send ua messages
    timeout is the timeout used while waiting for an ua answer from server
    """
    def __init__(self, timeout=1, security_policy=ua.SecurityPolicy()):
        self.logger = logging.getLogger(__name__ + "Socket")
        self._thread = None
        self._lock = Lock()
        self.timeout = timeout
        self._socket = None
        self._do_stop = False
>>>>>>> 97a0c3ff
        self.authentication_token = ua.NodeId()
        self._connection = security_connection
        self.disconnected_cb = disconnected_cb
        self.transport = None
        self.futuremap = {}
        self._buffer = utils.Buffer(b"")
        self._request_id = 0
        self._request_handle = 0
<<<<<<< HEAD
        self._cur_header = None

    def connection_made(self, transport):
        self.logger.info("connect to server")
        self.transport = transport

    def connection_lost(self, ex):
        self.logger.info("connection lost")
        self.close(ex)

    def close(self, ex=None):
        for k in self.futuremap:
            # cancel all waiting response callback
            fut = self.futuremap[k]
            if not fut.done():
                fut.cancel()
        self.futuremap.clear()
        if self.transport is not None:
            self.disconnected_cb(ex)
            self.transport.close()
            self.transport = None

    def data_received(self, data):
        # TODO: call pause/resume enable flow control
        self._buffer.write(data)
        self._process_msg()

    def _process_msg(self):
        try:
            while True:
                hdr = self._get_header()
                if hdr is None or len(self._buffer) < hdr.body_size:
                    return
                # entire packet recieved, clear curent header and process it
                self._cur_header = None
                self._process_one_packet(hdr)
        except Exception as e:
            self.logging.exception("data_received got exception, close connection: %s")
            self.close(e)

    def _process_one_packet(self, hdr):
            msg = self._connection.receive_from_header_and_body(hdr, self._buffer)
            if msg is None:
                # wait for more chunk
                return
            elif isinstance(msg, ua.Message):
                self._set_result(msg.request_id(), msg.body())
            elif isinstance(msg, ua.Acknowledge):
                self._set_result(0, msg)
            elif isinstance(msg, ua.ErrorMessage):
                self.logger.warning("Received an error: {}".format(msg))
            else:
                raise Exception("Unsupported message type: {}".format(msg))

    def _get_header(self):
        if self._cur_header is not None:
            return self._cur_header
        buf = self._buffer
        if len(buf) < 8:
            # a UA Header is at least 8 bytes, wait for more
            return None
        try:
            header = ua.Header.from_string(buf)
        except ua.NotEnoughData:
            # not enougth data for header, wait for more
            return None
        self._cur_header = header
        return header

    def _set_result(self, reqid, body):
        if reqid not in self.futuremap:
            raise Exception(
                "No future found for request: {}, futures in list are {}".format(
                    reqid, self.futuremap.keys()))
        fut = self.futuremap.pop(reqid)
        if fut is not None and not fut.done():
            fut.set_result(body)

    def set_authentication_token(self, token):
        self.authentication_token = token

    def send_request(self, request, timeout_hint, fut):
        if isinstance(request, ua.Hello):
            msg = self._connection.tcp_to_binary(ua.MessageType.Hello, request)
            reqid = 0
        else:
            if isinstance(request, ua.OpenSecureChannelRequest):
                msgtype = ua.MessageType.SecureOpen
            elif isinstance(request, ua.CloseSecureChannelRequest):
                msgtype = ua.MessageType.SecureClose
            else:
                msgtype = ua.MessageType.SecureMessage
            binreq = self._to_binreq(request, timeout_hint)
            self._request_id += 1
            reqid = self._request_id
            msg = self._connection.message_to_binary(binreq, msgtype, reqid)
        self.transport.write(msg)
        self.futuremap[reqid] = fut
=======
        self._callbackmap = {}
        self._connection = ua.SecureConnection(security_policy)

    def start(self):
        """
        Start receiving thread.
        this is called automatically in connect and
        should not be necessary to call directly
        """
        self._thread = Thread(target=self._run)
        self._thread.start()

    def _send_request(self, request, callback=None, timeout=1000, message_type=ua.MessageType.SecureMessage):
        """
        send request to server, lower-level method
        timeout is the timeout written in ua header
        returns future
        """
        with self._lock:
            request.RequestHeader = self._create_request_header(timeout)
            try:
                binreq = request.to_binary()
            except:
                # reset reqeust handle if any error
                # see self._create_request_header
                self._request_handle -= 1
                raise
            self._request_id += 1
            future = Future()
            if callback:
                future.add_done_callback(callback)
            self._callbackmap[self._request_id] = future
            msg = self._connection.message_to_binary(binreq, message_type, self._request_id)
            self._socket.write(msg)
        return future

    def send_request(self, request, callback=None, timeout=1000, message_type=ua.MessageType.SecureMessage):
        """
        send request to server.
        timeout is the timeout written in ua header
        returns response object if no callback is provided
        """
        future = self._send_request(request, callback, timeout, message_type)
        if not callback:
            data = future.result(self.timeout)
            self.check_answer(data, " in response to " + request.__class__.__name__)
            return data

    def check_answer(self, data, context):
        data = data.copy()
        typeid = ua.NodeId.from_binary(data)
        if typeid == ua.FourByteNodeId(ua.ObjectIds.ServiceFault_Encoding_DefaultBinary):
            self.logger.warning("ServiceFault from server received %s", context)
            hdr = ua.ResponseHeader.from_binary(data)
            hdr.ServiceResult.check()
            return False
        return True

    def _run(self):
        self.logger.info("Thread started")
        while not self._do_stop:
            try:
                self._receive()
            except ua.utils.SocketClosedException:
                self.logger.info("Socket has closed connection")
                break
        self.logger.info("Thread ended")

    def _receive(self):
        msg = self._connection.receive_from_socket(self._socket)
        if msg is None:
            return
        elif isinstance(msg, ua.Message):
            self._call_callback(msg.request_id(), msg.body())
        elif isinstance(msg, ua.Acknowledge):
            self._call_callback(0, msg)
        elif isinstance(msg, ua.ErrorMessage):
            self.logger.warning("Received an error: {}".format(msg))
        else:
            raise ua.UAError("Unsupported message type: {}".format(msg))

    def _call_callback(self, request_id, body):
        with self._lock:
            future = self._callbackmap.pop(request_id, None)
            if future is None:
                raise ua.UAError("No future object found for request: {}, callbacks in list are {}".format(request_id, self._callbackmap.keys()))
        future.set_result(body)
>>>>>>> 97a0c3ff

    def _to_binreq(self, request, timeout_hint):
        hdr = ua.RequestHeader()
        hdr.AuthenticationToken = self.authentication_token
        self._request_handle += 1
        hdr.RequestHandle = self._request_handle
<<<<<<< HEAD
        hdr.TimeoutHint = timeout_hint
        request.RequestHeader = hdr
        try:
            binreq = request.to_binary()
        except:
            # reset reqeust handle if any error
            self._request_handle -= 1
            raise
        return binreq
=======
        hdr.TimeoutHint = timeout
        return hdr

    def connect_socket(self, host, port):
        """
        connect to server socket and start receiving thread
        """
        self.logger.info("opening connection")
        sock = socket.create_connection((host, port))
        sock.setsockopt(socket.IPPROTO_TCP, socket.TCP_NODELAY, 1)  # nodelay ncessary to avoid packing in one frame, some servers do not like it
        self._socket = utils.SocketWrapper(sock)
        self.start()

    def disconnect_socket(self):
        self.logger.info("stop request")
        self._do_stop = True
        self._socket.socket.shutdown(socket.SHUT_WR)
        self._socket.socket.close()

    def send_hello(self, url):
        hello = ua.Hello()
        hello.EndpointUrl = url
        future = Future()
        with self._lock:
            self._callbackmap[0] = future
        binmsg = self._connection.tcp_to_binary(ua.MessageType.Hello, hello)
        self._socket.write(binmsg)
        ack = future.result(self.timeout)
        return ack

    def open_secure_channel(self, params):
        self.logger.info("open_secure_channel")
        request = ua.OpenSecureChannelRequest()
        request.Parameters = params
        future = self._send_request(request, message_type=ua.MessageType.SecureOpen)

        response = ua.OpenSecureChannelResponse.from_binary(future.result(self.timeout))
        response.ResponseHeader.ServiceResult.check()
        self._connection.set_security_token(response.Parameters.SecurityToken)
        return response.Parameters

    def close_secure_channel(self):
        """
        close secure channel. It seems to trigger a shutdown of socket
        in most servers, so be prepare to reconnect.
        OPC UA specs Part 6, 7.1.4 say that Server does not send a CloseSecureChannel response and should just close socket
        """
        self.logger.info("close_secure_channel")
        request = ua.CloseSecureChannelRequest()
        future = self._send_request(request, message_type=ua.MessageType.SecureClose)
        with self._lock:
            # don't expect any more answers
            future.cancel()
            self._callbackmap.clear()

        # some servers send a response here, most do not ... so we ignore

>>>>>>> 97a0c3ff

class BinaryClient(object):

    """
    low level OPC-UA client.
    implement all(well..one day) methods defined in opcua spec
    taking in argument the structures defined in opcua spec
    in python most of the structures are defined in
    uaprotocol_auto.py and uaprotocol_hand.py
    """

    def __init__(self, timeout=1):
        self.logger = logging.getLogger(__name__)
        self._publishcallbacks = {}
        self._timeout = timeout
        self._security_policy = ua.SecurityPolicy()
        self._loop_ready = False
        self._proto_connected = False

    def _start_loop(self, host, port):
        fut = Future()
        try:
            self._loop = asyncio.new_event_loop()
            self._thread = threading.Thread(target=self._loop_run, args=(host, port, fut))
            self._thread.daemon = True
            self._thread.start()
        except:
            self._loop = None
            self._thread = None
            raise
        fut.result()
        self._loop_ready = True
        self._proto_connected = True

    def _loop_run(self, host, port, fut):
        self.logger.info("start client thread")
        try:
            coro = self._loop.create_connection(lambda: self._proto, host, port)
            self._loop.run_until_complete(coro)
        except Exception as e:
            self._loop.close()
            fut.set_exception(e)
            self.logger.info("stop client thread")
            return
        fut.set_result(None)
        self._loop.run_forever()
        self._proto.close()
        self._loop.close()
        self.logger.info("stop client thread")

    def _stop_loop(self):
        if self._loop_ready:
            self._loop.call_soon_threadsafe(self._loop.stop)
            self._thread.join()
            self._loop_ready = False
            self._loop = None
            self._thread = None

    def _in_loop_thread(self):
        return self._thread.ident == threading.current_thread().ident

    def set_security(self, policy):
        self._security_policy = policy

    def connect_socket(self, host, port):
        """
        connect to server socket and start receiving thread
        """
        self._connection = ua.SecureConnection(self._security_policy)
        self._proto = UAClientProtocol(self._connection, self._disconn_cb)
        self._start_loop(host, port)

    def _disconn_cb(self, ex):
        self._proto_connected = False

    def disconnect_socket(self):
        self._stop_loop()
        self._proto = None
        self._connection = None
        self._publishcallbacks.clear()

    def _check_answer(self, data):
        if not isinstance(data, utils.Buffer):
            # may be an ack etc...
            return
        data = data.copy()
        typeid = ua.NodeId.from_binary(data)
        if typeid == ua.FourByteNodeId(ua.ObjectIds.ServiceFault_Encoding_DefaultBinary):
            self.logger.warning("ServiceFault from server received")
            hdr = ua.ResponseHeader.from_binary(data)
            hdr.ServiceResult.check()

    def _on_response_data(self, fut, on_response, data_fut):
        if data_fut.cancelled():
            fut.cancel()
            return
        ex = data_fut.exception()
        if ex is not None:
            fut.set_exception(ex)
            return
        try:
            data = data_fut.result()
            self._check_answer(data)
            rs = on_response(data)
        except Exception as e:
            fut.set_exception(e)
        fut.set_result(rs)

    def _loop_send(self, new_request, on_response, fut):
        try:
            req = new_request()
            data_fut = asyncio.Future(loop=self._loop)
            data_fut.add_done_callback(partial(self._on_response_data, fut, on_response))
            self.logger.info("sending %s", req.__class__.__name__)
            self._proto.send_request(req, int(self._timeout * 1000), data_fut)
        except Exception as e:
            fut.set_exception(e)

    def _send_request(self, new_request, on_response):
        if not self._proto_connected:
            raise Exception("client is disconnected")
        if self._in_loop_thread():
            raise Exception("can not send reqeust in client loop thread")
        fut = Future()
        self._loop.call_soon_threadsafe(self._loop_send, new_request, on_response, fut)
        return fut.result(self._timeout)

    def _loop_call(self, fut, func, *args, **kwargs):
        try:
            ret = func(*args, **kwargs)
        except Exception as e:
            fut.set_exception(e)
        fut.set_result(ret)

    def _async_call(self, func, *args, **kwargs):
        if self._in_loop_thread():
            return func(*args, **kwargs)
        fut = Future()
        self._loop.call_soon_threadsafe(partial(self._loop_call, fut, func, *args, **kwargs))
        return fut.result(self._timeout)

    def send_hello(self, url):
        def new_req():
            hello = ua.Hello()
            hello.EndpointUrl = url
            return hello

        return self._send_request(new_req, lambda x: x)

    def open_secure_channel(self, params):
        def new_req():
            request = ua.OpenSecureChannelRequest()
            request.Parameters = params
            return request

        def on_resp(data):
            response = ua.OpenSecureChannelResponse.from_binary(data)
            response.ResponseHeader.ServiceResult.check()
            self._connection.set_security_token(response.Parameters.SecurityToken)
            return response.Parameters

        return self._send_request(new_req, on_resp)

    def close_secure_channel(self):
        """
        close secure channel. It seems to trigger a shutdown of socket
        in most servers, so be prepare to reconnect.
        OPC UA specs Part 6, 7.1.4 say that Server does not send a CloseSecureChannel response
        and should just close socket
        """
        try:
            self._send_request(ua.CloseSecureChannelRequest, lambda x: x)
        except asyncio.CancelledError:
            # some servers send a response here, most do not ... so we ignore
            pass

    def create_session(self, parameters):
        def new_req():
            request = ua.CreateSessionRequest()
            request.Parameters = parameters
            return request

        def on_resp(data):
            response = ua.CreateSessionResponse.from_binary(data)
            response.ResponseHeader.ServiceResult.check()
            self._proto.set_authentication_token(response.Parameters.AuthenticationToken)
            return response.Parameters

        return self._send_request(new_req, on_resp)

    def activate_session(self, parameters):
        def new_req():
            request = ua.ActivateSessionRequest()
            request.Parameters = parameters
            return request

        def on_resp(data):
            response = ua.ActivateSessionResponse.from_binary(data)
            response.ResponseHeader.ServiceResult.check()
            return response.Parameters

        return self._send_request(new_req, on_resp)

    def close_session(self, deletesubscriptions):
        def new_req():
            request = ua.CloseSessionRequest()
            request.DeleteSubscriptions = deletesubscriptions
            return request

        def on_resp(data):
            ua.CloseSessionResponse.from_binary(data)
            # disabled, it seems we sent wrong session Id,
            # but where is the sessionId supposed to be sent???
            # response.ResponseHeader.ServiceResult.check()

        self._send_request(new_req, on_resp)

    def browse(self, parameters):
        def new_req():
            request = ua.BrowseRequest()
            request.Parameters = parameters
            return request

        def on_resp(data):
            response = ua.BrowseResponse.from_binary(data)
            response.ResponseHeader.ServiceResult.check()
            return response.Results

        return self._send_request(new_req, on_resp)

    def read(self, parameters):
        def new_req():
            request = ua.ReadRequest()
            request.Parameters = parameters
            return request

        def on_resp(data):
            response = ua.ReadResponse.from_binary(data)
            response.ResponseHeader.ServiceResult.check()
            # cast to Enum attributes that need to
            for idx, rv in enumerate(parameters.NodesToRead):
                if rv.AttributeId == ua.AttributeIds.NodeClass:
                    dv = response.Results[idx]
                    if dv.StatusCode.is_good():
                        dv.Value.Value = ua.NodeClass(dv.Value.Value)
                elif rv.AttributeId == ua.AttributeIds.ValueRank:
                    dv = response.Results[idx]
                    if dv.StatusCode.is_good() and dv.Value.Value in (-3, -2, -1, 0, 1, 2, 3, 4):
                        dv.Value.Value = ua.ValueRank(dv.Value.Value)
            return response.Results

        return self._send_request(new_req, on_resp)

    def write(self, params):
        def new_req():
            request = ua.WriteRequest()
            request.Parameters = params
            return request

        def on_resp(data):
            response = ua.WriteResponse.from_binary(data)
            response.ResponseHeader.ServiceResult.check()
            return response.Results

        return self._send_request(new_req, on_resp)

    def get_endpoints(self, params):
        def new_req():
            request = ua.GetEndpointsRequest()
            request.Parameters = params
            return request

        def on_resp(data):
            response = ua.GetEndpointsResponse.from_binary(data)
            response.ResponseHeader.ServiceResult.check()
            return response.Endpoints

        return self._send_request(new_req, on_resp)

    def find_servers(self, params):
        def new_req():
            request = ua.FindServersRequest()
            request.Parameters = params
            return request

        def on_resp(data):
            response = ua.FindServersResponse.from_binary(data)
            response.ResponseHeader.ServiceResult.check()
            return response.Servers

        return self._send_request(new_req, on_resp)

    def find_servers_on_network(self, params):
        def new_req():
            request = ua.FindServersOnNetworkRequest()
            request.Parameters = params
            return request

        def on_resp(data):
            response = ua.FindServersOnNetworkResponse.from_binary(data)
            response.ResponseHeader.ServiceResult.check()
            return response.Parameters

        return self._send_request(new_req, on_resp)

    def register_server(self, registered_server):
        def new_req():
            request = ua.RegisterServerRequest()
            request.Server = registered_server
            return request

        def on_resp(data):
            response = ua.RegisterServerResponse.from_binary(data)
            response.ResponseHeader.ServiceResult.check()

        self._send_request(new_req, on_resp)

    def register_server2(self, params):
        def new_req():
            request = ua.RegisterServer2Request()
            request.Parameters = params
            return request

        def on_resp(data):
            response = ua.RegisterServer2Response.from_binary(data)
            response.ResponseHeader.ServiceResult.check()
            return response.ConfigurationResults

        return self._send_request(new_req, on_resp)

    def translate_browsepaths_to_nodeids(self, browsepaths):
        def new_req():
            request = ua.TranslateBrowsePathsToNodeIdsRequest()
            request.Parameters.BrowsePaths = browsepaths
            return request

        def on_resp(data):
            response = ua.TranslateBrowsePathsToNodeIdsResponse.from_binary(data)
            response.ResponseHeader.ServiceResult.check()
            return response.Results

        return self._send_request(new_req, on_resp)

    def create_subscription(self, params, callback):
        def new_req():
            request = ua.CreateSubscriptionRequest()
            request.Parameters = params
            return request

        def on_resp(data):
            response = ua.CreateSubscriptionResponse.from_binary(data)
            response.ResponseHeader.ServiceResult.check()
            self._publishcallbacks[response.Parameters.SubscriptionId] = callback
            return response.Parameters

        return self._send_request(new_req, on_resp)

    def delete_subscriptions(self, subscriptionids):
        def new_req():
            request = ua.DeleteSubscriptionsRequest()
            request.Parameters.SubscriptionIds = subscriptionids
            return request

        def on_resp(data):
            response = ua.DeleteSubscriptionsResponse.from_binary(data)
            response.ResponseHeader.ServiceResult.check()
            for sid in subscriptionids:
                self._publishcallbacks.pop(sid)
            return response.Results

        return self._send_request(new_req, on_resp)

    def _loop_publish(self, acks):
        self.logger.info("sending PublishRequest")
        request = ua.PublishRequest()
        request.Parameters.SubscriptionAcknowledgements = acks
        data_fut = asyncio.Future(loop=self._loop)
        data_fut.add_done_callback(self._call_publish_callback)
        self._proto.send_request(request, int(9e8), data_fut)

    def publish(self, acks=None):
        if not self._proto_connected:
            raise Exception("client is disconnected")
        if acks is None:
            acks = []
        return self._async_call(self._loop_publish, acks)

    def _call_publish_callback(self, data_fut):
        self.logger.info("call_publish_callback")
        if data_fut.cancelled():
            return
        ex = data_fut.exception()
        if ex is not None:
            self.logger.warning("call_publish_callback got exception %s", repr(ex))
            return
        data = data_fut.result()
        self._check_answer(data)
        response = ua.PublishResponse.from_binary(data)
        if response.Parameters.SubscriptionId not in self._publishcallbacks:
            self.logger.warning("Received data for unknown subscription: %s ", response.Parameters.SubscriptionId)
            return
        callback = self._publishcallbacks[response.Parameters.SubscriptionId]
        try:
            callback(response.Parameters)
        except Exception:  # we call client code, catch everything!
            self.logger.exception("Exception while calling user callback")

    def create_monitored_items(self, params):
        def new_req():
            request = ua.CreateMonitoredItemsRequest()
            request.Parameters = params
            return request

        def on_resp(data):
            response = ua.CreateMonitoredItemsResponse.from_binary(data)
            response.ResponseHeader.ServiceResult.check()
            return response.Results

        return self._send_request(new_req, on_resp)

    def delete_monitored_items(self, params):
        def new_req():
            request = ua.DeleteMonitoredItemsRequest()
            request.Parameters = params
            return request

        def on_resp(data):
            response = ua.DeleteMonitoredItemsResponse.from_binary(data)
            response.ResponseHeader.ServiceResult.check()
            return response.Results

        return self._send_request(new_req, on_resp)

    def add_nodes(self, nodestoadd):
        def new_req():
            request = ua.AddNodesRequest()
            request.Parameters.NodesToAdd = nodestoadd
            return request

        def on_resp(data):
            response = ua.AddNodesResponse.from_binary(data)
            response.ResponseHeader.ServiceResult.check()
            return response.Results

        return self._send_request(new_req, on_resp)

    def call(self, methodstocall):
        def new_req():
            request = ua.CallRequest()
            request.Parameters.MethodsToCall = methodstocall
            return request

        def on_resp(data):
            response = ua.CallResponse.from_binary(data)
            response.ResponseHeader.ServiceResult.check()
            return response.Results

        return self._send_request(new_req, on_resp)

    def history_read(self, params):
        def new_req():
            request = ua.HistoryReadRequest()
            request.Parameters = params
            return request

        def on_resp(data):
            response = ua.HistoryReadResponse.from_binary(data)
            response.ResponseHeader.ServiceResult.check()
            return response.Results

        return self._send_request(new_req, on_resp)<|MERGE_RESOLUTION|>--- conflicted
+++ resolved
@@ -16,25 +16,10 @@
 from opcua.common import utils
 
 
-<<<<<<< HEAD
 class UAClientProtocol(asyncio.Protocol):
     def __init__(self, security_connection, disconnected_cb):
         asyncio.Protocol.__init__(self)
         self.logger = logging.getLogger(__name__ + "Protocol")
-=======
-class UASocketClient(object):
-    """
-    handle socket connection and send ua messages
-    timeout is the timeout used while waiting for an ua answer from server
-    """
-    def __init__(self, timeout=1, security_policy=ua.SecurityPolicy()):
-        self.logger = logging.getLogger(__name__ + "Socket")
-        self._thread = None
-        self._lock = Lock()
-        self.timeout = timeout
-        self._socket = None
-        self._do_stop = False
->>>>>>> 97a0c3ff
         self.authentication_token = ua.NodeId()
         self._connection = security_connection
         self.disconnected_cb = disconnected_cb
@@ -43,7 +28,6 @@
         self._buffer = utils.Buffer(b"")
         self._request_id = 0
         self._request_handle = 0
-<<<<<<< HEAD
         self._cur_header = None
 
     def connection_made(self, transport):
@@ -59,7 +43,10 @@
             # cancel all waiting response callback
             fut = self.futuremap[k]
             if not fut.done():
-                fut.cancel()
+                if ex is None:
+                    fut.cancel()
+                else:
+                    fut.set_exception(ex)
         self.futuremap.clear()
         if self.transport is not None:
             self.disconnected_cb(ex)
@@ -81,7 +68,6 @@
                 self._cur_header = None
                 self._process_one_packet(hdr)
         except Exception as e:
-            self.logging.exception("data_received got exception, close connection: %s")
             self.close(e)
 
     def _process_one_packet(self, hdr):
@@ -94,9 +80,9 @@
             elif isinstance(msg, ua.Acknowledge):
                 self._set_result(0, msg)
             elif isinstance(msg, ua.ErrorMessage):
-                self.logger.warning("Received an error: {}".format(msg))
+                raise ua.UAError("Received an error: {}".format(msg))
             else:
-                raise Exception("Unsupported message type: {}".format(msg))
+                raise ua.UAError("Unsupported message type: {}".format(msg))
 
     def _get_header(self):
         if self._cur_header is not None:
@@ -115,7 +101,7 @@
 
     def _set_result(self, reqid, body):
         if reqid not in self.futuremap:
-            raise Exception(
+            raise ua.UAError(
                 "No future found for request: {}, futures in list are {}".format(
                     reqid, self.futuremap.keys()))
         fut = self.futuremap.pop(reqid)
@@ -142,102 +128,12 @@
             msg = self._connection.message_to_binary(binreq, msgtype, reqid)
         self.transport.write(msg)
         self.futuremap[reqid] = fut
-=======
-        self._callbackmap = {}
-        self._connection = ua.SecureConnection(security_policy)
-
-    def start(self):
-        """
-        Start receiving thread.
-        this is called automatically in connect and
-        should not be necessary to call directly
-        """
-        self._thread = Thread(target=self._run)
-        self._thread.start()
-
-    def _send_request(self, request, callback=None, timeout=1000, message_type=ua.MessageType.SecureMessage):
-        """
-        send request to server, lower-level method
-        timeout is the timeout written in ua header
-        returns future
-        """
-        with self._lock:
-            request.RequestHeader = self._create_request_header(timeout)
-            try:
-                binreq = request.to_binary()
-            except:
-                # reset reqeust handle if any error
-                # see self._create_request_header
-                self._request_handle -= 1
-                raise
-            self._request_id += 1
-            future = Future()
-            if callback:
-                future.add_done_callback(callback)
-            self._callbackmap[self._request_id] = future
-            msg = self._connection.message_to_binary(binreq, message_type, self._request_id)
-            self._socket.write(msg)
-        return future
-
-    def send_request(self, request, callback=None, timeout=1000, message_type=ua.MessageType.SecureMessage):
-        """
-        send request to server.
-        timeout is the timeout written in ua header
-        returns response object if no callback is provided
-        """
-        future = self._send_request(request, callback, timeout, message_type)
-        if not callback:
-            data = future.result(self.timeout)
-            self.check_answer(data, " in response to " + request.__class__.__name__)
-            return data
-
-    def check_answer(self, data, context):
-        data = data.copy()
-        typeid = ua.NodeId.from_binary(data)
-        if typeid == ua.FourByteNodeId(ua.ObjectIds.ServiceFault_Encoding_DefaultBinary):
-            self.logger.warning("ServiceFault from server received %s", context)
-            hdr = ua.ResponseHeader.from_binary(data)
-            hdr.ServiceResult.check()
-            return False
-        return True
-
-    def _run(self):
-        self.logger.info("Thread started")
-        while not self._do_stop:
-            try:
-                self._receive()
-            except ua.utils.SocketClosedException:
-                self.logger.info("Socket has closed connection")
-                break
-        self.logger.info("Thread ended")
-
-    def _receive(self):
-        msg = self._connection.receive_from_socket(self._socket)
-        if msg is None:
-            return
-        elif isinstance(msg, ua.Message):
-            self._call_callback(msg.request_id(), msg.body())
-        elif isinstance(msg, ua.Acknowledge):
-            self._call_callback(0, msg)
-        elif isinstance(msg, ua.ErrorMessage):
-            self.logger.warning("Received an error: {}".format(msg))
-        else:
-            raise ua.UAError("Unsupported message type: {}".format(msg))
-
-    def _call_callback(self, request_id, body):
-        with self._lock:
-            future = self._callbackmap.pop(request_id, None)
-            if future is None:
-                raise ua.UAError("No future object found for request: {}, callbacks in list are {}".format(request_id, self._callbackmap.keys()))
-        future.set_result(body)
->>>>>>> 97a0c3ff
 
     def _to_binreq(self, request, timeout_hint):
         hdr = ua.RequestHeader()
         hdr.AuthenticationToken = self.authentication_token
         self._request_handle += 1
         hdr.RequestHandle = self._request_handle
-<<<<<<< HEAD
         hdr.TimeoutHint = timeout_hint
         request.RequestHeader = hdr
         try:
@@ -247,65 +143,7 @@
             self._request_handle -= 1
             raise
         return binreq
-=======
-        hdr.TimeoutHint = timeout
-        return hdr
-
-    def connect_socket(self, host, port):
-        """
-        connect to server socket and start receiving thread
-        """
-        self.logger.info("opening connection")
-        sock = socket.create_connection((host, port))
-        sock.setsockopt(socket.IPPROTO_TCP, socket.TCP_NODELAY, 1)  # nodelay ncessary to avoid packing in one frame, some servers do not like it
-        self._socket = utils.SocketWrapper(sock)
-        self.start()
-
-    def disconnect_socket(self):
-        self.logger.info("stop request")
-        self._do_stop = True
-        self._socket.socket.shutdown(socket.SHUT_WR)
-        self._socket.socket.close()
-
-    def send_hello(self, url):
-        hello = ua.Hello()
-        hello.EndpointUrl = url
-        future = Future()
-        with self._lock:
-            self._callbackmap[0] = future
-        binmsg = self._connection.tcp_to_binary(ua.MessageType.Hello, hello)
-        self._socket.write(binmsg)
-        ack = future.result(self.timeout)
-        return ack
-
-    def open_secure_channel(self, params):
-        self.logger.info("open_secure_channel")
-        request = ua.OpenSecureChannelRequest()
-        request.Parameters = params
-        future = self._send_request(request, message_type=ua.MessageType.SecureOpen)
-
-        response = ua.OpenSecureChannelResponse.from_binary(future.result(self.timeout))
-        response.ResponseHeader.ServiceResult.check()
-        self._connection.set_security_token(response.Parameters.SecurityToken)
-        return response.Parameters
-
-    def close_secure_channel(self):
-        """
-        close secure channel. It seems to trigger a shutdown of socket
-        in most servers, so be prepare to reconnect.
-        OPC UA specs Part 6, 7.1.4 say that Server does not send a CloseSecureChannel response and should just close socket
-        """
-        self.logger.info("close_secure_channel")
-        request = ua.CloseSecureChannelRequest()
-        future = self._send_request(request, message_type=ua.MessageType.SecureClose)
-        with self._lock:
-            # don't expect any more answers
-            future.cancel()
-            self._callbackmap.clear()
-
-        # some servers send a response here, most do not ... so we ignore
-
->>>>>>> 97a0c3ff
+
 
 class BinaryClient(object):
 
@@ -412,6 +250,7 @@
             rs = on_response(data)
         except Exception as e:
             fut.set_exception(e)
+            return
         fut.set_result(rs)
 
     def _loop_send(self, new_request, on_response, fut):
@@ -426,9 +265,9 @@
 
     def _send_request(self, new_request, on_response):
         if not self._proto_connected:
-            raise Exception("client is disconnected")
+            raise ua.UAError("client is disconnected")
         if self._in_loop_thread():
-            raise Exception("can not send reqeust in client loop thread")
+            raise ua.UAError("can not send reqeust in client loop thread")
         fut = Future()
         self._loop.call_soon_threadsafe(self._loop_send, new_request, on_response, fut)
         return fut.result(self._timeout)
@@ -688,7 +527,7 @@
 
     def publish(self, acks=None):
         if not self._proto_connected:
-            raise Exception("client is disconnected")
+            raise ua.UAError("client is disconnected")
         if acks is None:
             acks = []
         return self._async_call(self._loop_publish, acks)
