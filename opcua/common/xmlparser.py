"""
parse xml file from opcua-spec
"""
import logging
import re
import sys

import xml.etree.ElementTree as ET


def _to_bool(val):
    if val in ("True", "true", "on", "On", "1"):
        return True
    else:
        return False


<<<<<<< HEAD
=======
def ua_type_to_python(val, uatype):
    if uatype.startswith("Int") or uatype.startswith("UInt"):
        return int(val)
    elif uatype.lower().startswith("bool"):
        return _to_bool(val)
    elif uatype in ("Double", "Float"):
        return float(val)
    elif uatype in ("String"):
        return val
    elif uatype in ("Bytes", "Bytes", "ByteString", "ByteArray"):
        if sys.version_info.major > 2:
            return bytes(val, 'utf8')
        else:
            return val
    else:
        raise Exception("uatype nopt handled", uatype, " for val ", val)


>>>>>>> 6ab15d03
class NodeData(object):

    def __init__(self):
        self.nodetype = None
        self.nodeid = None
        self.browsename = None
        self.displayname = None
        self.symname = None  # FIXME: this param is never used, why?
        self.parent = None
        self.parentlink = None
        self.desc = ""
        self.typedef = None
        self.refs = []
        self.nodeclass = None
        self.eventnotifier = 0

        # variable
        self.datatype = None
        self.rank = -1  # check default value
        self.value = None
        self.valuetype = None
        self.dimensions = None
        self.accesslevel = None
        self.useraccesslevel = None
        self.minsample = None

        # referencetype
        self.inversename = ""
        self.abstract = False
        self.symmetric = False

        # datatype
        self.definition = []

    def __str__(self):
        return "NodeData(nodeid:{})".format(self.nodeid)
    __repr__ = __str__


class RefStruct(object):

    def __init__(self):
        self.reftype = None
        self.forward = True
        self.target = None


class ExtObj(object):

    def __init__(self):
        self.typeid = None
        self.objname = None
        self.bodytype = None
        self.body = {}


class XMLParser(object):
    """
    XML Parser class which traverses an XML document to collect all information required for creating an address space
    """

    def __init__(self, xmlpath, server, enable_default_values=False):
        """
        Constructor for XML parser
        Args:
            xmlpath: path to the xml document; the document must be in OPC UA defined format
            server: the python opcua server object the nodes will be imported to
            enable_default_values: false results in xml variable nodes with no Value element being converted to Null
                                   true results in XML variable nodes to keep defined datatype with a default value
        """

<<<<<<< HEAD
        self.server = server  # POC
=======
    def __init__(self, xmlpath):
>>>>>>> 6ab15d03
        self.logger = logging.getLogger(__name__)
        self._retag = re.compile(r"(\{.*\})(.*)")
        self.path = xmlpath
        self.enable_default_values = enable_default_values

        self.tree = ET.parse(xmlpath)
        self.root = self.tree.getroot()
        self.it = None

    def get_used_namespaces(self):
        """
        Return the used namespace uris in this import file
        """
        namespaces_uris = []
        for child in self.root:
            name = self._retag.match(child.tag).groups()[1]
            if name == 'NamespaceUris':
                namespaces_uris = [ns_element.text for ns_element in child]
                break
        return namespaces_uris

    def get_aliases(self):
        """
        Return the used node aliases in this import file
        """
        aliases = {}
        for child in self.root:
            name = self._retag.match(child.tag).groups()[1]
            if name == 'Aliases':
                for el in child:
                    aliases[el.attrib["Alias"]] = el.text
                break
        return aliases

    def get_node_datas(self):
        nodes = []
        for child in self.root:
            name = self._retag.match(child.tag).groups()[1]
            if name not in ["Aliases", "NamespaceUris"]:
                node = self._parse_node(name, child)
                nodes.append(node)
        
        return nodes

    def __next__(self):
        while True:
            if sys.version_info[0] < 3:
                child = self.it.next()
            else:
                child = self.it.__next__()
            return child

    def next(self):  # support for python2
        return self.__next__()

    def _parse_node(self, name, child):
        """
        Parse a XML node and create a NodeData object.
        """
        obj = NodeData()
        obj.nodetype = name
        for key, val in child.attrib.items():
            self._set_attr(key, val, obj)
        self.logger.info("\n     Parsing node: %s %s", obj.nodeid, obj.browsename)
        obj.displayname = obj.browsename  # give a default value to display name

        # set default Value based on type; avoids nodes with Value=None being converted to type Null by server
        if self.enable_default_values:
            if obj.datatype is not None:
                if obj.datatype in ("Int8", "UInt8", "Int16", "UInt16", "Int32", "UInt32", "Int64", "UInt64"):
                    obj.valuetype = obj.datatype
                    obj.value = 0
                elif obj.datatype in ("Float", "Double"):
                    obj.valuetype = obj.datatype
                    obj.value = 0.0
                elif obj.datatype in ("Boolean"):
                    obj.valuetype = obj.datatype
                    obj.value = False
                elif obj.datatype in ("ByteString", "String"):
                    obj.valuetype = obj.datatype
                    obj.value = ""

        for el in child:
            self._parse_tag(el, obj)
        return obj

    def _set_attr(self, key, val, obj):
        if key == "NodeId":
            obj.nodeid = val
        elif key == "BrowseName":
            obj.browsename = val
        elif key == "SymbolicName":
            obj.symname = val
        elif key == "ParentNodeId":
            obj.parent = val
        elif key == "DataType":
            obj.datatype = val
        elif key == "IsAbstract":
            obj.abstract = _to_bool(val)
        elif key == "Executable":
            obj.executable = _to_bool(val)
        elif key == "EventNotifier":
            obj.eventnotifier = int(val)
        elif key == "ValueRank":
            obj.rank = int(val)
        elif key == "ArrayDimensions":
            obj.dimensions = [int(i) for i in val.split(",")]
        elif key == "MinimumSamplingInterval":
            obj.minsample = int(val)
        elif key == "AccessLevel":
            obj.accesslevel = int(val)
        elif key == "UserAccessLevel":
            obj.useraccesslevel = int(val)
        elif key == "Symmetric":
            obj.symmetric = _to_bool(val)
        else:
            self.logger.info("Attribute not implemented: %s:%s", key, val)

    def _parse_tag(self, el, obj):
        tag = self._retag.match(el.tag).groups()[1]

        if tag == "DisplayName":
            obj.displayname = el.text
        elif tag == "Description":
            obj.desc = el.text
        elif tag == "References":
            self._parse_refs(el, obj)
        elif tag == "Value":
            self._parse_value(el, obj)
        elif tag == "InverseName":
            obj.inversename = el.text
        elif tag == "Definition":
            for field in el:
                obj.definition.append(field)
        else:
            self.logger.info("Not implemented tag: %s", el)

    def _parse_value(self, el, obj):
        self.logger.info("Parsing value")
        for val in el:
            self.logger.info("tag %s", val.tag)
            ntag = self._retag.match(val.tag).groups()[1]
            obj.valuetype = ntag
            if ntag in ("Int8", "UInt8", "Int16", "UInt16", "Int32", "UInt32", "Int64", "UInt64"):
                obj.value = int(val.text)
            elif ntag in ("Float", "Double"):
                obj.value = float(val.text)
            elif ntag in ("Boolean"):
                obj.value = _to_bool(val.text)
            elif ntag in ("ByteString", "String"):
                mytext = val.text
                if mytext is None:  # support importing null strings
                    mytext = ""
                mytext = mytext.replace('\n', '').replace('\r', '')
                # obj.value.append('b"{}"'.format(mytext))
                obj.value = mytext
            elif ntag in ("DateTime"):
                obj.value = val.text
            elif ntag in ("Guid"):
                self._parse_value(val, obj)
                obj.valuetype = obj.datatype  # override parsed string type to guid
            elif ntag == "LocalizedText":
                obj.value = self._parse_body(el)
            elif ntag == "NodeId":
                obj.Value = self._parse_body(el)
            elif ntag == "ListOfExtensionObject":
                obj.value = self._parse_list_of_extension_object(el)
            elif ntag == "ListOfLocalizedText":
                obj.value = self._parse_list_of_localized_text(el)
            elif ntag.startswith("ListOf"):
                obj.value = self._parse_list(el[0])
            elif ntag == "ExtensionObject":
                obj.value = self._parse_extension_object(el)
            else:
                self.logger.warning("Value type not implemented: '%s'", ntag)

    def _get_text(self, el):
        txtlist = [txt.strip() for txt in el.itertext()]
        return "".join(txtlist)

    def _parse_list(self, el):
        value = []
        for val_el in el:
            ntag = self._retag.match(val_el.tag).groups()[1]
            if ntag.startswith("ListOf"):
                val = self._parse_list(val_el)
            else:
                val = ua_type_to_python(val_el.text, ntag)
            value.append(val)
        return value

    def _parse_list_of_localized_text(self, el):
        value = []
        for localized_text_list in el:
            for localized_text in localized_text_list:
                ntag = self._retag.match(localized_text.tag).groups()[1]
                for child in localized_text:
                    ntag = self._retag.match(child.tag).groups()[1]
                    if ntag == 'Text':
                        value.append(self._get_text(child))
        return value

    def _parse_list_of_extension_object(self, el):
        """
        Parse a uax:ListOfExtensionObject Value
        Return an list of ExtObj
        """
        value = []
        for extension_object_list in el:
            for extension_object in extension_object_list:
                ext_obj = self._parse_ext_obj(extension_object)
                value.append(ext_obj)
        return value

    def _parse_extension_object(self, el):
        for ext_obj in el:
            return self._parse_ext_obj(ext_obj)

    def _parse_ext_obj(self, el):
        ext = ExtObj()
        for extension_object_part in el:
            ntag = self._retag.match(extension_object_part.tag).groups()[1]
            if ntag == 'TypeId':
                ntag = self._retag.match(extension_object_part.find('*').tag).groups()[1]
                ext.typeid = self._get_text(extension_object_part)
            elif ntag == 'Body':
                ext.objname = self._retag.match(extension_object_part.find('*').tag).groups()[1]
                ext.body = self._parse_body(extension_object_part)
            else:
                print("Uknown ndtag", ntag)
        return ext

    def _parse_body(self, el):
        body = []
        for body_item in el:
            otag = self._retag.match(body_item.tag).groups()[1]
            childs = [i for i in body_item]
            if not childs:
                val = self._get_text(body_item)
            else:
                val = self._parse_body(body_item)
            if val:
                body.append((otag, val))
        return body

    def _parse_refs(self, el, obj):
        for ref in el:
            if ref.attrib["ReferenceType"] == "HasTypeDefinition":
                obj.typedef = ref.text
            elif "IsForward" in ref.attrib and ref.attrib["IsForward"] in ("false", "False"):
                # if obj.parent:
                    # sys.stderr.write("Parent is already set with: "+ obj.parent + " " + ref.text + "\n")
                obj.parent = ref.text
                obj.parentlink = ref.attrib["ReferenceType"]
            else:
                struct = RefStruct()
                if "IsForward" in ref.attrib:
                    struct.forward = ref.attrib["IsForward"]
                struct.target = ref.text
                struct.reftype = ref.attrib["ReferenceType"]
                obj.refs.append(struct)<|MERGE_RESOLUTION|>--- conflicted
+++ resolved
@@ -15,8 +15,6 @@
         return False
 
 
-<<<<<<< HEAD
-=======
 def ua_type_to_python(val, uatype):
     if uatype.startswith("Int") or uatype.startswith("UInt"):
         return int(val)
@@ -35,7 +33,6 @@
         raise Exception("uatype nopt handled", uatype, " for val ", val)
 
 
->>>>>>> 6ab15d03
 class NodeData(object):
 
     def __init__(self):
@@ -97,21 +94,15 @@
     XML Parser class which traverses an XML document to collect all information required for creating an address space
     """
 
-    def __init__(self, xmlpath, server, enable_default_values=False):
+    def __init__(self, xmlpath, enable_default_values=False):
         """
         Constructor for XML parser
         Args:
             xmlpath: path to the xml document; the document must be in OPC UA defined format
-            server: the python opcua server object the nodes will be imported to
             enable_default_values: false results in xml variable nodes with no Value element being converted to Null
                                    true results in XML variable nodes to keep defined datatype with a default value
         """
 
-<<<<<<< HEAD
-        self.server = server  # POC
-=======
-    def __init__(self, xmlpath):
->>>>>>> 6ab15d03
         self.logger = logging.getLogger(__name__)
         self._retag = re.compile(r"(\{.*\})(.*)")
         self.path = xmlpath
