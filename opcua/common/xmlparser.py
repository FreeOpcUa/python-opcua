"""
parse xml file from opcua-spec
"""
import logging
import re
import sys

import xml.etree.ElementTree as ET


class NodeData(object):

    def __init__(self):
        self.nodetype = None
        self.nodeid = None
        self.browsename = None
        self.displayname = None
        self.symname = None  # FIXME: this param is never used, why?
        self.parent = None
        self.parentlink = None
        self.desc = ""
        self.typedef = None
        self.refs = []
        self.nodeclass = None
        self.eventnotifier = 0

        # variable
        self.datatype = None
        self.rank = -1  # check default value
        self.value = None
        self.valuetype = None
        self.dimensions = None
        self.accesslevel = None
        self.useraccesslevel = None
        self.minsample = None

        # referencetype
        self.inversename = ""
        self.abstract = "false"
        self.symmetric = "false"

        # datatype
        self.definition = []


class RefStruct(object):

    def __init__(self):
        self.reftype = None
        self.forward = True
        self.target = None


class XMLParser(object):

    def __init__(self, xmlpath, server):
        self.server = server  # POC
        self.logger = logging.getLogger(__name__)
        self._retag = re.compile(r"(\{.*\})(.*)")
        self.path = xmlpath
        self.aliases = {}

        self.tree = ET.parse(xmlpath)
        self.root = self.tree.getroot()
        self.it = None

        self.namespaces = {}
        self._re_nodeid = re.compile(r"^ns=(?P<ns>\d+[^;]*);i=(?P<i>\d+)")

    def __iter__(self):
        nodes = []
        for child in self.root:
            name = self._retag.match(child.tag).groups()[1]
            if name == "Aliases":
                for el in child:
                    self.aliases[el.attrib["Alias"]] = self._get_node_id(el.text)
            elif name == 'NamespaceUris':
                for ns_index, ns_element in enumerate(child):
                    ns_uri = ns_element.text
                    ns_server_index = self.server.register_namespace(ns_uri)
                    self.namespaces[ns_index + 1] = (ns_server_index, ns_uri)
            else:
                node = self._parse_node(name, child)
                nodes.append(node)

        # The ordering of nodes currently only works if namespaces are
        # defined in XML.
        # Also, it is recommended not to use node ids without namespace prefix!
        if self.namespaces:
            nodes = self._sort_nodes_by_parentid(nodes)

        self.it = iter(nodes)
        return self

    def __next__(self):
        while True:
            if sys.version_info[0] < 3:
                child = self.it.next()
            else:
                child = self.it.__next__()
            return child

    def next(self):  # support for python2
        return self.__next__()

    def _sort_nodes_by_parentid(self, nodes):
        """
        Sort the list of nodes according theire parent node in order to respect
        the depency between nodes.

        :param nodes: list of NodeDataObjects
        :returns: list of sorted nodes
        """
        _nodes = list(nodes)
        # list of node ids that are already sorted / inserted
        sorted_nodes_ids = []
        # list of sorted nodes (i.e. XML Elements)
        sorted_nodes = []
        # list of namespace indexes that are relevant for this import
        # we can only respect ordering nodes for namespaces indexes that
        # are defined in the xml file itself. Thus we assume that all other
        # references namespaces are already known to the server and should
        # not create any dependency problems (like "NodeNotFound")
        relevant_namespaces = [str(i[0]) for i in self.namespaces.values()]
        while len(_nodes) > 0:
            pop_nodes = []
            for node in _nodes:
                insert = None
                # Get the node and parent node namespace and id parts
                node_ns, node_id = self._split_node_id(node.nodeid)
                parent_ns, parent_id = self._split_node_id(node.parent)
<<<<<<< HEAD
=======

>>>>>>> 14a33c98
                # Insert nodes that
                #   (1) have no parent / parent_ns is None (e.g. namespace 0)
                #   (2) ns is not in list of relevant namespaces
                if (parent_ns is None or node_ns not in relevant_namespaces or
                    parent_id is None):
                    insert = 0
                else:
                    # Check if the nodes parent is already in the list of
                    # inserted nodes
                    if node.parent in sorted_nodes_ids:
                        insert = -1
<<<<<<< HEAD
                if insert == 0:
                    sorted_nodes.insert(insert, node)
                    sorted_nodes_ids.insert(insert, node.nodeid)
                    pop_nodes.append(node)
                elif insert == -1:
                    sorted_nodes.append(node)
                    sorted_nodes_ids.append(node.nodeid)
                    pop_nodes.append(node)
=======
                if insert in [0, -1]:
                    sorted_nodes.insert(insert, node)
                    sorted_nodes_ids.insert(insert, node.nodeid)
                    pop_nodes.append(node)
>>>>>>> 14a33c98

            # Remove inserted nodes from the list
            for node in pop_nodes:
                _nodes.pop(_nodes.index(node))
<<<<<<< HEAD
=======

>>>>>>> 14a33c98
        return sorted_nodes

    def _split_node_id(self, value):
        """
        Split the fq node id into namespace and id part.

        :returns: (namespace, id)
        """
        if not value:
            return (None, value)
        r_match = self._re_nodeid.search(value)
        if r_match:
            return r_match.groups()

        return (None, value)

    def _get_node_id(self, value):
        """
        Check if the nodeid given in the xml model file must be converted
        to a already existing namespace id based on the files namespace uri

        :returns: NodeId (str)
        """
        result = value

        node_ns, node_id = self._split_node_id(value)
        if node_ns:
            ns_server = self.namespaces.get(int(node_ns), None)
            if ns_server:
                result = "ns={};i={}".format(ns_server[0], node_id)
        return result

    def _parse_node(self, name, child):
        """
        Parse a XML node and create a NodeData object.
        """
        obj = NodeData()
        obj.nodetype = name
        for key, val in child.attrib.items():
            self._set_attr(key, val, obj)
        obj.displayname = obj.browsename  # give a default value to display name
        for el in child:
            self._parse_tag(el, obj)
        return obj

    def _set_attr(self, key, val, obj):
        if key == "NodeId":
            obj.nodeid = self._get_node_id(val)
        elif key == "BrowseName":
            obj.browsename = val
        elif key == "SymbolicName":
            obj.symname = val
        elif key == "ParentNodeId":
            obj.parent = self._get_node_id(val)
        elif key == "DataType":
            obj.datatype = val
        elif key == "IsAbstract":
            obj.abstract = val
        elif key == "EventNotifier":
            obj.eventnotifier = 1 if val == "1" else 0
        elif key == "ValueRank":
            obj.rank = int(val)
        elif key == "ArrayDimensions":
            obj.dimensions = [int(i) for i in val.split(",")]
        elif key == "MinimumSamplingInterval":
            obj.minsample = int(val)
        elif key == "AccessLevel":
            obj.accesslevel = int(val)
        elif key == "UserAccessLevel":
            obj.useraccesslevel = int(val)
        elif key == "Symmetric":
            obj.symmetric = True if val == "true" else False
        else:
            self.logger.info("Attribute not implemented: %s:%s", key, val)

    def _parse_tag(self, el, obj):
        tag = self._retag.match(el.tag).groups()[1]

        if tag == "DisplayName":
            obj.displayname = el.text
        elif tag == "Description":
            obj.desc = el.text
        elif tag == "References":
            self._parse_refs(el, obj)
        elif tag == "Value":
            self._parse_value(el, obj)
        elif tag == "InverseName":
            obj.inversename = el.text
        elif tag == "Definition":
            for field in el:
                obj.definition.append(field)
        else:
            self.logger.info("Not implemented tag: %s", el)

    def _parse_value(self, el, obj):
        for val in el:
            ntag = self._retag.match(val.tag).groups()[1]
            obj.valuetype = ntag
            if ntag in ("Int8", "UInt8", "Int16", "UInt16", "Int32", "UInt32", "Int64", "UInt64"):
                obj.value = int(val.text)
            elif ntag in ("Float", "Double"):
                obj.value = float(val.text)
            elif ntag in ("Boolean"):
                if val.text in ("True", "true", "1", "on", "On"):
                    obj.value = bool(1)
                else:
                    obj.value = bool(0)
            elif ntag in ("ByteString", "String"):
                mytext = val.text
                if mytext is None:  # support importing null strings
                    mytext = ""
                mytext = mytext.replace('\n', '').replace('\r', '')
                # obj.value.append('b"{}"'.format(mytext))
                obj.value = mytext
            elif ntag == "ListOfExtensionObject":
                obj.value, obj.valuetype = self._parse_list_of_extension_object(el)
            elif ntag == "ListOfLocalizedText":
                obj.value = self._parse_list_of_localized_text(el)
            else:
                self.logger.info("Value type not implemented: %s", ntag)

    def _get_text(self, el):
        txt = ""
        for text in el.itertext():
            txt += text
        return txt

    def _parse_list_of_localized_text(self, el):
        value = []
        for localized_text_list in el:
            for localized_text in localized_text_list:
                ntag = self._retag.match(localized_text.tag).groups()[1]
                for child in localized_text:
                    ntag = self._retag.match(child.tag).groups()[1]
                    if ntag == 'Text':
                        value.append(self._get_text(child))
        return value

    def _parse_list_of_extension_object(self, el):
        '''
        Parse a uax:ListOfExtensionObject Value
        
        Return an array with a value of each uax:ExtensionObject/*/* (each element is convert to a netry in a dict.
               also the valuetype is returned. The valuetype is  uax:ExtensionObject/*/tag()
        '''
        value = []
        valuetype = None
        for extension_object_list in el:
            for extension_object in extension_object_list:
                extension_object.find('Body')
                for extension_object_part in extension_object:
                    ntag = self._retag.match(extension_object_part.tag).groups()[1]
                    if ntag == 'Body':
                        data = {}
                        ntag = self._retag.match(extension_object_part.find('*').tag).groups()[1]
                        valuetype = ntag
                        for body_item in extension_object_part.findall('*/*'):
                            ntag = self._retag.match(body_item.tag).groups()[1]

                            child = body_item.find('*')
                            if child is not None:
                                data[ntag] = self._get_text(child)
                            else:
                                data[ntag] = self._get_text(body_item)
                        value.append(data)
        return value, valuetype

    def _parse_refs(self, el, obj):
        for ref in el:
            if ref.attrib["ReferenceType"] == "HasTypeDefinition":
                obj.typedef = self._get_node_id(ref.text)
            elif "IsForward" in ref.attrib and ref.attrib["IsForward"] == "false":
                # if obj.parent:
                    # sys.stderr.write("Parent is already set with: "+ obj.parent + " " + ref.text + "\n")
                obj.parent = self._get_node_id(ref.text)
                obj.parentlink = ref.attrib["ReferenceType"]
            else:
                struct = RefStruct()
                if "IsForward" in ref.attrib:
                    struct.forward = ref.attrib["IsForward"]
                struct.target = self._get_node_id(ref.text)
                struct.reftype = ref.attrib["ReferenceType"]
                obj.refs.append(struct)<|MERGE_RESOLUTION|>--- conflicted
+++ resolved
@@ -129,10 +129,7 @@
                 # Get the node and parent node namespace and id parts
                 node_ns, node_id = self._split_node_id(node.nodeid)
                 parent_ns, parent_id = self._split_node_id(node.parent)
-<<<<<<< HEAD
-=======
-
->>>>>>> 14a33c98
+
                 # Insert nodes that
                 #   (1) have no parent / parent_ns is None (e.g. namespace 0)
                 #   (2) ns is not in list of relevant namespaces
@@ -144,7 +141,7 @@
                     # inserted nodes
                     if node.parent in sorted_nodes_ids:
                         insert = -1
-<<<<<<< HEAD
+
                 if insert == 0:
                     sorted_nodes.insert(insert, node)
                     sorted_nodes_ids.insert(insert, node.nodeid)
@@ -153,20 +150,10 @@
                     sorted_nodes.append(node)
                     sorted_nodes_ids.append(node.nodeid)
                     pop_nodes.append(node)
-=======
-                if insert in [0, -1]:
-                    sorted_nodes.insert(insert, node)
-                    sorted_nodes_ids.insert(insert, node.nodeid)
-                    pop_nodes.append(node)
->>>>>>> 14a33c98
 
             # Remove inserted nodes from the list
             for node in pop_nodes:
                 _nodes.pop(_nodes.index(node))
-<<<<<<< HEAD
-=======
-
->>>>>>> 14a33c98
         return sorted_nodes
 
     def _split_node_id(self, value):
