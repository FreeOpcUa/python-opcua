"""G
add node defined in XML to address space
format is the one from opc-ua specification
"""
import logging
import sys
import re
import uuid
import dateutil.parser
from copy import copy

from opcua import ua
from opcua.common import xmlparser


def to_python(val, obj, attname):
    if isinstance(obj, ua.NodeId) and attname == "Identifier":
        raise RuntimeError("Error we should parse a NodeId here")
        return ua.NodeId.from_string(val)
    else:
        return xmlparser.ua_type_to_python(val, obj.ua_types[attname])


class XmlImporter(object):

    def __init__(self, server):
        self.logger = logging.getLogger(__name__)
        self.parser = None
        self.server = server
        self.namespaces = {}
        self.aliases = {}

    def _map_namespaces(self, namespaces_uris):
        """
        creates a mapping between the namespaces in the xml file and in the server.
        if not present the namespace is registered.
        """
        namespaces = {}
        for ns_index, ns_uri in enumerate(namespaces_uris):
            ns_server_index = self.server.register_namespace(ns_uri)
            namespaces[ns_index + 1] = ns_server_index
        return namespaces

    def _map_aliases(self, aliases):
        """
        maps the import aliases to the correct namespaces        
        """
        aliases_mapped = {}
        for alias, node_id in aliases.items():
            aliases_mapped[alias] = self._migrate_ns(self.to_nodeid(node_id))
        return aliases_mapped

<<<<<<< HEAD
    def import_xml(self, xmlpath, act_server, enable_default_values=False):
=======
    def import_xml(self, xmlpath):
>>>>>>> 6ab15d03
        """
        import xml and return added nodes
        """
        self.logger.info("Importing XML file %s", xmlpath)
<<<<<<< HEAD
        self.parser = xmlparser.XMLParser(xmlpath, act_server, enable_default_values)
=======
        self.parser = xmlparser.XMLParser(xmlpath)

        dnodes = self.parser.get_node_datas()
        dnodes = self.make_objects(dnodes)
>>>>>>> 6ab15d03

        self.namespaces = self._map_namespaces(self.parser.get_used_namespaces())
        self.aliases = self._map_aliases(self.parser.get_aliases())

        nodes_parsed = self._sort_nodes_by_parentid(dnodes)

        nodes = []
        for nodedata in nodes_parsed:  # self.parser:
            if nodedata.nodetype == 'UAObject':
                node = self.add_object(nodedata)
            elif nodedata.nodetype == 'UAObjectType':
                node = self.add_object_type(nodedata)
            elif nodedata.nodetype == 'UAVariable':
                node = self.add_variable(nodedata)
            elif nodedata.nodetype == 'UAVariableType':
                node = self.add_variable_type(nodedata)
            elif nodedata.nodetype == 'UAReferenceType':
                node = self.add_reference_type(nodedata)
            elif nodedata.nodetype == 'UADataType':
                node = self.add_datatype(nodedata)
            elif nodedata.nodetype == 'UAMethod':
                node = self.add_method(nodedata)
            else:
                self.logger.warning("Not implemented node type: %s ", nodedata.nodetype)
                continue
            nodes.append(node)
        return nodes
    
    def make_objects(self, node_datas):
        new_nodes = []
        for ndata in node_datas:
            ndata.nodeid = ua.NodeId.from_string(ndata.nodeid)
            ndata.browsename = ua.QualifiedName.from_string(ndata.browsename)
            if ndata.parent:
                ndata.parent = ua.NodeId.from_string(ndata.parent)
            if ndata.parentlink:
                ndata.parentlink = self.to_nodeid(ndata.parentlink)
            if ndata.typedef:
                ndata.typedef = self.to_nodeid(ndata.typedef)
            new_nodes.append(ndata)
        return new_nodes

    def _migrate_ns(self, nodeid):
        """
        Check if the index of nodeid or browsename  given in the xml model file
        must be converted to a already existing namespace id based on the files
        namespace uri

        :returns: NodeId (str)
        """
        if nodeid.NamespaceIndex in self.namespaces:
            nodeid = copy(nodeid)
            nodeid.NamespaceIndex = self.namespaces[nodeid.NamespaceIndex]
        return nodeid

    def _get_node(self, obj):
        node = ua.AddNodesItem()
        node.RequestedNewNodeId = self._migrate_ns(obj.nodeid)
        node.BrowseName = self._migrate_ns(obj.browsename)
        self.logger.info("Importing xml node (%s, %s) as (%s %s)", obj.browsename, obj.nodeid, node.BrowseName, node.RequestedNewNodeId)
        node.NodeClass = getattr(ua.NodeClass, obj.nodetype[2:])
        if obj.parent:
            node.ParentNodeId = self._migrate_ns(obj.parent)
        if obj.parentlink:
            node.ReferenceTypeId = self._migrate_ns(obj.parentlink)
        if obj.typedef:
            node.TypeDefinition = self._migrate_ns(obj.typedef)
        return node

    def to_nodeid(self, nodeid):
        if isinstance(nodeid, ua.NodeId):
            return nodeid
        elif not nodeid:
            return ua.NodeId(ua.ObjectIds.String)
        elif "=" in nodeid:
            return ua.NodeId.from_string(nodeid)
        elif hasattr(ua.ObjectIds, nodeid):
            return ua.NodeId(getattr(ua.ObjectIds, nodeid))
        else:
            if nodeid in self.aliases:
                return self.aliases[nodeid]
            else:
                return ua.NodeId(getattr(ua.ObjectIds, nodeid))

    def add_object(self, obj):
        node = self._get_node(obj)
        attrs = ua.ObjectAttributes()
        if obj.desc:
            attrs.Description = ua.LocalizedText(obj.desc)
        attrs.DisplayName = ua.LocalizedText(obj.displayname)
        attrs.EventNotifier = obj.eventnotifier
        node.NodeAttributes = attrs
        res = self.server.iserver.isession.add_nodes([node])
        self._add_refs(obj)
        res[0].StatusCode.check()
        return res[0].AddedNodeId

    def add_object_type(self, obj):
        node = self._get_node(obj)
        attrs = ua.ObjectTypeAttributes()
        if obj.desc:
            attrs.Description = ua.LocalizedText(obj.desc)
        attrs.DisplayName = ua.LocalizedText(obj.displayname)
        attrs.IsAbstract = obj.abstract
        node.NodeAttributes = attrs
        res = self.server.iserver.isession.add_nodes([node])
        self._add_refs(obj)
        res[0].StatusCode.check()
        return res[0].AddedNodeId

    def add_variable(self, obj):
        node = self._get_node(obj)
        attrs = ua.VariableAttributes()
        if obj.desc:
            attrs.Description = ua.LocalizedText(obj.desc)
        attrs.DisplayName = ua.LocalizedText(obj.displayname)
        attrs.DataType = self.to_nodeid(obj.datatype)
        if obj.value is not None:
            attrs.Value = self._add_variable_value(obj,)
        if obj.rank:
            attrs.ValueRank = obj.rank
        if obj.accesslevel:
            attrs.AccessLevel = obj.accesslevel
        if obj.useraccesslevel:
            attrs.UserAccessLevel = obj.useraccesslevel
        if obj.minsample:
            attrs.MinimumSamplingInterval = obj.minsample
        if obj.dimensions:
            attrs.ArrayDimensions = obj.dimensions
        node.NodeAttributes = attrs
        res = self.server.iserver.isession.add_nodes([node])
        self._add_refs(obj)
        res[0].StatusCode.check()
        return res[0].AddedNodeId

    def _make_ext_obj(sefl, obj):
        ext = getattr(ua, obj.objname)()
        for name, val in obj.body:
            if type(val) is str:
                raise Exception("Error val should a dict", name, val)
            else:
                for attname, v in val:
                    # tow possible values:
                    # either we get value directly
                    # or a dict if it s an object or a list
                    if type(v) is str:
                        setattr(ext, attname, to_python(v, ext, attname))
                    else:
                        # so we have either an object or a list...
                        obj2 = getattr(ext, attname)
                        if isinstance(obj2, ua.NodeId):
                            for attname2, v2 in v:
                                if attname2 == "Identifier":
                                    obj2 = ua.NodeId.from_string(v2)
                                    setattr(ext, attname, obj2)
                                    break
                        elif not isinstance(obj2, ua.NodeId) and not hasattr(obj2, "ua_types"):
                            # we probably have a list
                            my_list = []
                            for vtype, v2 in v:
                                my_list.append(xmlparser.ua_type_to_python(v2, vtype))
                            setattr(ext, attname, my_list)
                        else:
                            for attname2, v2 in v:
                                setattr(obj2, attname2, to_python(v2, obj2, attname2))
                            setattr(ext, attname, obj2)
        return ext

    def _add_variable_value(self, obj):
        """
        Returns the value for a Variable based on the objects value type.
        """
        self.logger.debug("Setting value with type %s and value %s",  obj.valuetype, obj.value)
        if obj.valuetype == 'ListOfExtensionObject':
            values = []
            for ext in obj.value:
                extobj = self._make_ext_obj(ext)
                values.append(extobj)
            return values
        elif obj.valuetype.startswith("ListOf"):
            vtype = obj.valuetype[6:]
            if hasattr(ua.ua_binary.Primitives, vtype):
                return ua.Variant(obj.value, getattr(ua.VariantType, vtype))
            else:
                return [getattr(ua, vtype)(v) for v in obj.value]
        elif obj.valuetype == 'ExtensionObject':
            extobj = self._make_ext_obj(obj.value)
            return ua.Variant(extobj, getattr(ua.VariantType, obj.valuetype))
        elif obj.valuetype == 'DateTime':
            return ua.Variant(dateutil.parser.parse(obj.value), getattr(ua.VariantType, obj.valuetype))
        elif obj.valuetype == 'Guid':
            return ua.Variant(uuid.UUID(obj.value), getattr(ua.VariantType, obj.valuetype))
        elif obj.valuetype == 'LocalizedText':
            ltext = ua.LocalizedText()
            for name, val in obj.value[0][1]:
                if name == "Text":
                    ltext.Text = val.encode("utf-8")
                else:
                    self.logger.warning("While parsing localizedText value, unkown element: %s with val: %s", name, val)
            return ua.Variant(ltext, ua.VariantType.LocalizedText)
        else:
            return ua.Variant(obj.value, getattr(ua.VariantType, obj.valuetype))

    def add_variable_type(self, obj):
        node = self._get_node(obj)
        attrs = ua.VariableTypeAttributes()
        if obj.desc:
            attrs.Description = ua.LocalizedText(obj.desc)
        attrs.DisplayName = ua.LocalizedText(obj.displayname)
        attrs.DataType = self.to_nodeid(obj.datatype)
        if obj.value and len(obj.value) == 1:
            attrs.Value = obj.value[0]
        if obj.rank:
            attrs.ValueRank = obj.rank
        if obj.abstract:
            attrs.IsAbstract = obj.abstract
        if obj.dimensions:
            attrs.ArrayDimensions = obj.dimensions
        node.NodeAttributes = attrs
        res = self.server.iserver.isession.add_nodes([node])
        self._add_refs(obj)
        res[0].StatusCode.check()
        return res[0].AddedNodeId

    def add_method(self, obj):
        node = self._get_node(obj)
        attrs = ua.MethodAttributes()
        if obj.desc:
            attrs.Description = ua.LocalizedText(obj.desc)
        attrs.DisplayName = ua.LocalizedText(obj.displayname)
        if obj.accesslevel:
            attrs.AccessLevel = obj.accesslevel
        if obj.useraccesslevel:
            attrs.UserAccessLevel = obj.useraccesslevel
        if obj.minsample:
            attrs.MinimumSamplingInterval = obj.minsample
        if obj.dimensions:
            attrs.ArrayDimensions = obj.dimensions
        node.NodeAttributes = attrs
        res = self.server.iserver.isession.add_nodes([node])
        self._add_refs(obj)
        res[0].StatusCode.check()
        return res[0].AddedNodeId

    def add_reference_type(self, obj):
        node = self._get_node(obj)
        attrs = ua.ReferenceTypeAttributes()
        if obj.desc:
            attrs.Description = ua.LocalizedText(obj.desc)
        attrs.DisplayName = ua.LocalizedText(obj.displayname)
        if obj. inversename:
            attrs.InverseName = ua.LocalizedText(obj.inversename)
        if obj.abstract:
            attrs.IsAbstract = obj.abstract
        if obj.symmetric:
            attrs.Symmetric = obj.symmetric
        node.NodeAttributes = attrs
        res = self.server.iserver.isession.add_nodes([node])
        self._add_refs(obj)
        res[0].StatusCode.check()
        return res[0].AddedNodeId

    def add_datatype(self, obj):
        node = self._get_node(obj)
        attrs = ua.DataTypeAttributes()
        if obj.desc:
            attrs.Description = ua.LocalizedText(obj.desc)
        attrs.DisplayName = ua.LocalizedText(obj.displayname)
        if obj.abstract:
            attrs.IsAbstract = obj.abstract
        node.NodeAttributes = attrs
        res = self.server.iserver.isession.add_nodes([node])
        self._add_refs(obj)
        res[0].StatusCode.check()
        return res[0].AddedNodeId

    def _add_refs(self, obj):
        if not obj.refs:
            return
        refs = []
        for data in obj.refs:
            ref = ua.AddReferencesItem()
            ref.IsForward = True
            ref.ReferenceTypeId = self.to_nodeid(data.reftype)
            ref.SourceNodeId = self._migrate_ns(obj.nodeid)
            ref.TargetNodeClass = ua.NodeClass.DataType
            ref.TargetNodeId = self._migrate_ns(self.to_nodeid(data.target))
            refs.append(ref)
        self.server.iserver.isession.add_references(refs)

    def _sort_nodes_by_parentid(self, ndatas):
        """
        Sort the list of nodes according their parent node in order to respect
        the dependency between nodes.

        :param nodes: list of NodeDataObjects
        :returns: list of sorted nodes
        """
        _ndatas = list(ndatas)
        # list of node ids that are already sorted / inserted
        sorted_nodes_ids = []
        # list of sorted nodes (i.e. XML Elements)
        sorted_ndatas = []
        all_node_ids = [data.nodeid for data in ndatas]
        # list of namespace indexes that are relevant for this import
        # we can only respect ordering nodes for namespaces indexes that
        # are defined in the xml file itself. Thus we assume that all other
        # references namespaces are already known to the server and should
        # not create any dependency problems (like "NodeNotFound")
        while len(_ndatas) > 0:
            pop_nodes = []
            for ndata in _ndatas:
                # Insert nodes that
                #   (1) have no parent / parent_ns is None (e.g. namespace 0)
                #   (2) ns is not in list of relevant namespaces
                if ndata.nodeid.NamespaceIndex not in self.namespaces or \
                        ndata.parent is None or \
                        ndata.parent not in all_node_ids:
                    sorted_ndatas.append(ndata)
                    sorted_nodes_ids.append(ndata.nodeid)
                    pop_nodes.append(ndata)
                else:
                    # Check if the nodes parent is already in the list of
                    # inserted nodes
                    if ndata.parent in sorted_nodes_ids:
                        sorted_ndatas.append(ndata)
                        sorted_nodes_ids.append(ndata.nodeid)
                        pop_nodes.append(ndata)
            # Remove inserted nodes from the list
            for ndata in pop_nodes:
                _ndatas.pop(_ndatas.index(ndata))
        return sorted_ndatas<|MERGE_RESOLUTION|>--- conflicted
+++ resolved
@@ -50,23 +50,15 @@
             aliases_mapped[alias] = self._migrate_ns(self.to_nodeid(node_id))
         return aliases_mapped
 
-<<<<<<< HEAD
-    def import_xml(self, xmlpath, act_server, enable_default_values=False):
-=======
-    def import_xml(self, xmlpath):
->>>>>>> 6ab15d03
+    def import_xml(self, xmlpath, enable_default_values=False):
         """
         import xml and return added nodes
         """
         self.logger.info("Importing XML file %s", xmlpath)
-<<<<<<< HEAD
-        self.parser = xmlparser.XMLParser(xmlpath, act_server, enable_default_values)
-=======
-        self.parser = xmlparser.XMLParser(xmlpath)
+        self.parser = xmlparser.XMLParser(xmlpath, enable_default_values)
 
         dnodes = self.parser.get_node_datas()
         dnodes = self.make_objects(dnodes)
->>>>>>> 6ab15d03
 
         self.namespaces = self._map_namespaces(self.parser.get_used_namespaces())
         self.aliases = self._map_aliases(self.parser.get_aliases())
