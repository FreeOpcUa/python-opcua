"""
High level functions to create nodes
"""
import logging
from opcua import ua
from opcua.common import node
from opcua.common.instantiate import instantiate

_logger = logging.getLogger(__name__)
__all__ = [
    'create_folder', 'create_object', 'create_property', 'create_variable', 'create_variable_type',
    'create_reference_type', 'create_object_type', 'create_method', 'create_data_type', 'delete_nodes'
]


def _parse_nodeid_qname(*args):
    try:
        if isinstance(args[0], int):
            nodeid = ua.NodeId(0, int(args[0]))
            qname = ua.QualifiedName(args[1], int(args[0]))
            return nodeid, qname
        if isinstance(args[0], ua.NodeId):
            nodeid = args[0]
        elif isinstance(args[0], str):
            nodeid = ua.NodeId.from_string(args[0])
        else:
            raise RuntimeError()
        if isinstance(args[1], ua.QualifiedName):
            qname = args[1]
        elif isinstance(args[1], str):
            qname = ua.QualifiedName.from_string(args[1])
        else:
            raise RuntimeError()
        return nodeid, qname
    except ua.UaError:
        raise
    except Exception as ex:
        raise TypeError(
            "This method takes either a namespace index and a string as argument or a nodeid and a qualifiedname. Received arguments {0} and got exception {1}".format(
                args, ex)
        )


async def create_folder(parent, nodeid, bname):
    """
    create a child node folder
    arguments are nodeid, browsename
    or namespace index, name
    """
    nodeid, qname = _parse_nodeid_qname(nodeid, bname)
    return node.Node(
        parent.server,
        await _create_object(parent.server, parent.nodeid, nodeid, qname, ua.ObjectIds.FolderType)
    )


async def create_object(parent, nodeid, bname, objecttype=None):
    """
    create a child node object
    arguments are nodeid, browsename, [objecttype]
    or namespace index, name, [objecttype]
    if objectype is given (a NodeId) then the type node is instantiated inclusive its child nodes
    """
    nodeid, qname = _parse_nodeid_qname(nodeid, bname)
    if objecttype is not None:
        objecttype = node.Node(parent.server, objecttype)
        dname = ua.LocalizedText(bname)
        nodes = await instantiate(parent, objecttype, nodeid, bname=qname, dname=dname)
        return nodes[0]
    else:
        return node.Node(
            parent.server,
            await _create_object(parent.server, parent.nodeid, nodeid, qname, ua.ObjectIds.BaseObjectType)
        )


async def create_property(parent, nodeid, bname, val, varianttype=None, datatype=None):
    """
    create a child node property
    args are nodeid, browsename, value, [variant type]
    or idx, name, value, [variant type]
    """
    nodeid, qname = _parse_nodeid_qname(nodeid, bname)
    var = ua.Variant(val, varianttype)
    if datatype and isinstance(datatype, int):
        datatype = ua.NodeId(datatype, 0)
    if datatype and not isinstance(datatype, ua.NodeId):
        raise RuntimeError("datatype argument must be a nodeid or an int refering to a nodeid")
    return node.Node(
        parent.server,
        await _create_variable(parent.server, parent.nodeid, nodeid, qname, var, datatype=datatype, isproperty=True)
    )


async def create_variable(parent, nodeid, bname, val, varianttype=None, datatype=None):
    """
    create a child node variable
    args are nodeid, browsename, value, [variant type], [data type]
    or idx, name, value, [variant type], [data type]
    """
    nodeid, qname = _parse_nodeid_qname(nodeid, bname)
    var = ua.Variant(val, varianttype)
    if datatype and isinstance(datatype, int):
        datatype = ua.NodeId(datatype, 0)
    if datatype and not isinstance(datatype, ua.NodeId):
        raise RuntimeError("datatype argument must be a nodeid or an int refering to a nodeid")

    return node.Node(
        parent.server,
        await _create_variable(parent.server, parent.nodeid, nodeid, qname, var, datatype=datatype, isproperty=False)
    )


async def create_variable_type(parent, nodeid, bname, datatype):
    """
    Create a new variable type
    args are nodeid, browsename and datatype
    or idx, name and data type
    """
    nodeid, qname = _parse_nodeid_qname(nodeid, bname)
    if datatype and isinstance(datatype, int):
        datatype = ua.NodeId(datatype, 0)
    if datatype and not isinstance(datatype, ua.NodeId):
        raise RuntimeError(
            "Data type argument must be a nodeid or an int refering to a nodeid, received: {}".format(datatype))
    return node.Node(
        parent.server,
        await _create_variable_type(parent.server, parent.nodeid, nodeid, qname, datatype)
    )


async def create_reference_type(parent, nodeid, bname, symmetric=True, inversename=None):
    """
    Create a new reference type
    args are nodeid and browsename
    or idx and name
    """
    nodeid, qname = _parse_nodeid_qname(nodeid, bname)
    return node.Node(
        parent.server,
        await _create_reference_type(parent.server, parent.nodeid, nodeid, qname, symmetric, inversename)
    )


async def create_object_type(parent, nodeid, bname):
    """
    Create a new object type to be instanciated in address space.
    arguments are nodeid, browsename
    or namespace index, name
    """
    nodeid, qname = _parse_nodeid_qname(nodeid, bname)
    return node.Node(parent.server, await _create_object_type(parent.server, parent.nodeid, nodeid, qname))


async def create_method(parent, *args):
    """
    create a child method object
    This is only possible on server side!!
    args are nodeid, browsename, method_to_be_called, [input argument types], [output argument types]
    or idx, name, method_to_be_called, [input argument types], [output argument types]
    if argument types is specified, child nodes advertising what arguments the method uses and returns will be created
    a callback is a method accepting the nodeid of the parent as first argument and variants after. returns a list of variants
    """
    _logger.info('create_method %r', parent)
    nodeid, qname = _parse_nodeid_qname(*args[:2])
    callback = args[2]
    if len(args) > 3:
        inputs = args[3]
    else:
        inputs = []
    if len(args) > 4:
        outputs = args[4]
    else:
        outputs = []
    return node.Node(parent.server, await _create_method(parent, nodeid, qname, callback, inputs, outputs))


async def _create_object(server, parentnodeid, nodeid, qname, objecttype):
    addnode = ua.AddNodesItem()
    addnode.RequestedNewNodeId = nodeid
    addnode.BrowseName = qname
    addnode.ParentNodeId = parentnodeid
    if await node.Node(server, parentnodeid).get_type_definition() == ua.NodeId(ua.ObjectIds.FolderType):
        addnode.ReferenceTypeId = ua.NodeId(ua.ObjectIds.Organizes)
    else:
        addnode.ReferenceTypeId = ua.NodeId(ua.ObjectIds.HasComponent)
    addnode.NodeClass = ua.NodeClass.Object
    if isinstance(objecttype, int):
        addnode.TypeDefinition = ua.NodeId(objecttype)
    else:
        addnode.TypeDefinition = objecttype
    attrs = ua.ObjectAttributes()
    attrs.EventNotifier = 0
    attrs.Description = ua.LocalizedText(qname.Name)
    attrs.DisplayName = ua.LocalizedText(qname.Name)
    attrs.WriteMask = 0
    attrs.UserWriteMask = 0
    addnode.NodeAttributes = attrs
    results = await server.add_nodes([addnode])
    results[0].StatusCode.check()
    return results[0].AddedNodeId


async def _create_reference_type(server, parentnodeid, nodeid, qname, symmetric, inversename):
    addnode = ua.AddNodesItem()
    addnode.RequestedNewNodeId = nodeid
    addnode.BrowseName = qname
    addnode.NodeClass = ua.NodeClass.ReferenceType
    addnode.ParentNodeId = parentnodeid
    addnode.ReferenceTypeId = ua.NodeId(ua.ObjectIds.HasSubtype)
    attrs = ua.ReferenceTypeAttributes()
    attrs.IsAbstract = False
    attrs.Description = ua.LocalizedText(qname.Name)
    attrs.DisplayName = ua.LocalizedText(qname.Name)
    attrs.Symmetric = symmetric
    attrs.InverseName = ua.LocalizedText(inversename)
    attrs.UserWriteMask = 0
    addnode.NodeAttributes = attrs

    results = await server.add_nodes([addnode])
    results[0].StatusCode.check()
    return results[0].AddedNodeId


async def _create_object_type(server, parentnodeid, nodeid, qname):
    addnode = ua.AddNodesItem()
    addnode.RequestedNewNodeId = nodeid
    addnode.BrowseName = qname
    addnode.ParentNodeId = parentnodeid
    addnode.ReferenceTypeId = ua.NodeId(ua.ObjectIds.HasSubtype)
    addnode.NodeClass = ua.NodeClass.ObjectType
    attrs = ua.ObjectTypeAttributes()
    attrs.IsAbstract = False
    attrs.Description = ua.LocalizedText(qname.Name)
    attrs.DisplayName = ua.LocalizedText(qname.Name)
    attrs.WriteMask = 0
    attrs.UserWriteMask = 0
    addnode.NodeAttributes = attrs
    results = await server.add_nodes([addnode])
    results[0].StatusCode.check()
    return results[0].AddedNodeId


async def _create_variable(server, parentnodeid, nodeid, qname, var, datatype=None, isproperty=False):
    addnode = ua.AddNodesItem()
    addnode.RequestedNewNodeId = nodeid
    addnode.BrowseName = qname
    addnode.NodeClass = ua.NodeClass.Variable
    addnode.ParentNodeId = parentnodeid
    if isproperty:
        addnode.ReferenceTypeId = ua.NodeId(ua.ObjectIds.HasProperty)
        addnode.TypeDefinition = ua.NodeId(ua.ObjectIds.PropertyType)
    else:
        addnode.ReferenceTypeId = ua.NodeId(ua.ObjectIds.HasComponent)
        addnode.TypeDefinition = ua.NodeId(ua.ObjectIds.BaseDataVariableType)
    attrs = ua.VariableAttributes()
    attrs.Description = ua.LocalizedText(qname.Name)
    attrs.DisplayName = ua.LocalizedText(qname.Name)
    if datatype:
        attrs.DataType = datatype
    else:
        attrs.DataType = _guess_datatype(var)

    attrs.Value = var
    if not isinstance(var.Value, (list, tuple)):
        attrs.ValueRank = ua.ValueRank.Scalar
    else:
        if var.Dimensions:
            attrs.ValueRank = len(var.Dimensions)
            attrs.ArrayDimensions = var.Dimensions
    attrs.WriteMask = 0
    attrs.UserWriteMask = 0
    attrs.Historizing = 0
    attrs.AccessLevel = ua.AccessLevel.CurrentRead.mask
    attrs.UserAccessLevel = ua.AccessLevel.CurrentRead.mask
    addnode.NodeAttributes = attrs
    results = await server.add_nodes([addnode])
    results[0].StatusCode.check()
    return results[0].AddedNodeId


async def _create_variable_type(server, parentnodeid, nodeid, qname, datatype, value=None):
    addnode = ua.AddNodesItem()
    addnode.RequestedNewNodeId = nodeid
    addnode.BrowseName = qname
    addnode.NodeClass = ua.NodeClass.VariableType
    addnode.ParentNodeId = parentnodeid
    addnode.ReferenceTypeId = ua.NodeId(ua.ObjectIds.HasSubtype)
    # addnode.TypeDefinition = ua.NodeId(ua.ObjectIds.BaseDataVariableType)
    attrs = ua.VariableTypeAttributes()
    attrs.Description = ua.LocalizedText(qname.Name)
    attrs.DisplayName = ua.LocalizedText(qname.Name)
    attrs.DataType = datatype
    attrs.IsAbstract = False
    if value:
        attrs.Value = value
        if isinstance(value, (list, tuple)):
            attrs.ValueRank = ua.ValueRank.OneDimension
        else:
            attrs.ValueRank = ua.ValueRank.Scalar
    # attrs.ArrayDimensions = None
    attrs.WriteMask = 0
    attrs.UserWriteMask = 0
    addnode.NodeAttributes = attrs
    results = await server.add_nodes([addnode])
    results[0].StatusCode.check()
    return results[0].AddedNodeId


async def create_data_type(parent, nodeid, bname, description=None):
    """
    Create a new data type to be used in new variables, etc ..
    arguments are nodeid, browsename
    or namespace index, name
    """
    nodeid, qname = _parse_nodeid_qname(nodeid, bname)

    addnode = ua.AddNodesItem()
    addnode.RequestedNewNodeId = nodeid
    addnode.BrowseName = qname
    addnode.NodeClass = ua.NodeClass.DataType
    addnode.ParentNodeId = parent.nodeid
    addnode.ReferenceTypeId = ua.NodeId(ua.ObjectIds.HasSubtype)
    # addnode.TypeDefinition = ua.NodeId(ua.ObjectIds.BaseDataVariableType) # No type definition for types
    attrs = ua.DataTypeAttributes()
    if description is None:
        attrs.Description = ua.LocalizedText(qname.Name)
    else:
        attrs.Description = ua.LocalizedText(description)
    attrs.DisplayName = ua.LocalizedText(qname.Name)
    attrs.WriteMask = 0
    attrs.UserWriteMask = 0
    attrs.IsAbstract = False  # True mean they cannot be instanciated
    addnode.NodeAttributes = attrs
    results = await parent.server.add_nodes([addnode])
    results[0].StatusCode.check()
    return node.Node(parent.server, results[0].AddedNodeId)


async def _create_method(parent, nodeid, qname, callback, inputs, outputs):
    addnode = ua.AddNodesItem()
    addnode.RequestedNewNodeId = nodeid
    addnode.BrowseName = qname
    addnode.NodeClass = ua.NodeClass.Method
    addnode.ParentNodeId = parent.nodeid
    addnode.ReferenceTypeId = ua.NodeId(ua.ObjectIds.HasComponent)
    # node.TypeDefinition = ua.NodeId(ua.ObjectIds.BaseObjectType)
    attrs = ua.MethodAttributes()
    attrs.Description = ua.LocalizedText(qname.Name)
    attrs.DisplayName = ua.LocalizedText(qname.Name)
    attrs.WriteMask = 0
    attrs.UserWriteMask = 0
    attrs.Executable = True
    attrs.UserExecutable = True
    addnode.NodeAttributes = attrs
    results = await parent.server.add_nodes([addnode])
    results[0].StatusCode.check()
    method = node.Node(parent.server, results[0].AddedNodeId)
    if inputs:
        await create_property(
            method,
            ua.NodeId(namespaceidx=method.nodeid.NamespaceIndex),
            ua.QualifiedName("InputArguments", 0),
            [_vtype_to_argument(vtype) for vtype in inputs],
            varianttype=ua.VariantType.ExtensionObject,
            datatype=ua.ObjectIds.Argument
        )
    if outputs:
        await create_property(
            method,
            ua.NodeId(namespaceidx=method.nodeid.NamespaceIndex),
            ua.QualifiedName("OutputArguments", 0),
            [_vtype_to_argument(vtype) for vtype in outputs],
            varianttype=ua.VariantType.ExtensionObject,
            datatype=ua.ObjectIds.Argument
        )
    if hasattr(parent.server, "add_method_callback"):
        await parent.server.add_method_callback(method.nodeid, callback)
    return results[0].AddedNodeId


def _vtype_to_argument(vtype):
    if isinstance(vtype, ua.Argument):
        return vtype
    arg = ua.Argument()
    if isinstance(vtype, ua.VariantType):
        arg.DataType = ua.NodeId(vtype.value)
    else:
        arg.DataType = ua.NodeId(vtype)
    return arg


def _guess_datatype(variant):
    if variant.VariantType == ua.VariantType.ExtensionObject:
        if variant.Value is None:
            raise ua.UaError("Cannot guess DataType from Null ExtensionObject")
        if type(variant.Value) in (list, tuple):
            if len(variant.Value) == 0:
                raise ua.UaError("Cannot guess DataType from Null ExtensionObject")
            extobj = variant.Value[0]
        else:
            extobj = variant.Value
        classname = extobj.__class__.__name__
        return ua.NodeId(getattr(ua.ObjectIds, classname))
    else:
        return ua.NodeId(getattr(ua.ObjectIds, variant.VariantType.name))


async def delete_nodes(server, nodes, recursive=False, delete_target_references=True):
    """
    Delete specified nodes. Optionally delete recursively all nodes with a
    downward hierachic references to the node
    """
    nodestodelete = []
    if recursive:
        nodes += await _add_childs(nodes)
    for mynode in nodes:
        it = ua.DeleteNodesItem()
        it.NodeId = mynode.nodeid
        it.DeleteTargetReferences = delete_target_references
        nodestodelete.append(it)
    params = ua.DeleteNodesParameters()
    params.NodesToDelete = nodestodelete
    return await server.delete_nodes(params)


async def _add_childs(nodes):
    results = []
    for mynode in nodes[:]:
<<<<<<< HEAD
        results += mynode.get_children()
=======
        results += await mynode.get_children()
>>>>>>> 7faafe65
    return results<|MERGE_RESOLUTION|>--- conflicted
+++ resolved
@@ -427,9 +427,5 @@
 async def _add_childs(nodes):
     results = []
     for mynode in nodes[:]:
-<<<<<<< HEAD
-        results += mynode.get_children()
-=======
         results += await mynode.get_children()
->>>>>>> 7faafe65
     return results