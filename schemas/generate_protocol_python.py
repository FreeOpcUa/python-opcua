--- conflicted
+++ resolved
@@ -1,11 +1,4 @@
 # temporary hack
-<<<<<<< HEAD
-# from IPython import embed
-
-import struct
-
-=======
->>>>>>> b98292a3
 import generate_model as gm
 
 IgnoredEnums = ["NodeIdType"]
@@ -51,19 +44,10 @@
             for line in f:
                 self.write(line.rstrip())
 
-<<<<<<< HEAD
-    def write(self, *args):
-        args = list(args)
-        args.insert(0, self.indent * self.iidx)
-        line = " ".join(args)
-        line = line.rstrip()
-        self.output_file.write(line[1:] + "\n")
-=======
     def write(self, line):
         if line:
             line = self.indent * self.iidx + line
         self.output_file.write(line + "\n")
->>>>>>> b98292a3
 
     def make_header(self):
         self.write("'''")
@@ -279,11 +263,7 @@
         self.write("def __str__(self):")
         self.iidx += 1
         tmp = ["'{name}:' + str(self.{name})".format(name=f.name) for f in obj.fields]
-<<<<<<< HEAD
-        tmp = " + ', ' + \\\n             ".join(tmp)
-=======
         tmp = " + ', ' + \\\n               ".join(tmp)
->>>>>>> b98292a3
         self.write("return '{}(' + {} + ')'".format(obj.name, tmp))
         self.iidx -= 1
         self.write("")
