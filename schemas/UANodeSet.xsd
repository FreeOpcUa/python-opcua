--- conflicted
+++ resolved
@@ -56,11 +56,7 @@
       <xs:attribute name="LastModified" type="xs:dateTime" use="optional"></xs:attribute>
     </xs:complexType>
   </xs:element>
-<<<<<<< HEAD
-  
-=======
-
->>>>>>> 7faafe65
+
   <xs:element name="UANodeSetChanges">
     <xs:complexType>
       <xs:sequence>
@@ -91,11 +87,7 @@
       <xs:attribute name="TransactionId" type="xs:string" use="required"></xs:attribute>
     </xs:complexType>
   </xs:element>
-<<<<<<< HEAD
-  
-=======
-
->>>>>>> 7faafe65
+
   <xs:complexType name="NodesToAdd">
     <xs:choice minOccurs="0" maxOccurs="unbounded">
       <xs:element name="UAObject" type="UAObject"></xs:element>
@@ -114,11 +106,7 @@
       <xs:element name="Node" type="NodeToDelete" minOccurs="0" maxOccurs="unbounded"></xs:element>
     </xs:sequence>
   </xs:complexType>
-<<<<<<< HEAD
-  
-=======
-
->>>>>>> 7faafe65
+
   <xs:complexType name="NodeToDelete">
     <xs:simpleContent>
       <xs:extension base="NodeId">
@@ -132,11 +120,7 @@
       <xs:element name="Reference" type="ReferenceChange" minOccurs="0" maxOccurs="unbounded"></xs:element>
     </xs:sequence>
   </xs:complexType>
-<<<<<<< HEAD
-  
-=======
-
->>>>>>> 7faafe65
+
   <xs:complexType name="ReferenceChange">
     <xs:simpleContent>
       <xs:extension base="NodeId">
@@ -160,11 +144,7 @@
       <xs:element name="Status" type="NodeSetStatus" minOccurs="0" maxOccurs="unbounded"></xs:element>
     </xs:sequence>
   </xs:complexType>
-<<<<<<< HEAD
-  
-=======
-
->>>>>>> 7faafe65
+
   <xs:complexType name="UriTable">
     <xs:sequence>
       <xs:element name="Uri" type="xs:string" minOccurs="0" maxOccurs="unbounded"></xs:element>
@@ -173,20 +153,14 @@
 
   <xs:complexType name="ModelTableEntry">
     <xs:sequence>
-<<<<<<< HEAD
-=======
       <xs:element name="RolePermissions" type="ListOfRolePermissions" minOccurs="0"></xs:element>
->>>>>>> 7faafe65
       <xs:element name="RequiredModel" type="ModelTableEntry" minOccurs="0" maxOccurs="unbounded"></xs:element>
     </xs:sequence>
     <xs:attribute name="ModelUri" type="xs:string" use="optional"></xs:attribute>
     <xs:attribute name="Version" type="xs:string" use="optional"></xs:attribute>
     <xs:attribute name="PublicationDate" type="xs:dateTime" use="optional"></xs:attribute>
-<<<<<<< HEAD
-=======
     <xs:attribute name="SymbolicName" type="SymbolicName" use="optional"></xs:attribute>
     <xs:attribute name="AccessRestrictions" type="AccessRestriction" default="0"></xs:attribute>
->>>>>>> 7faafe65
   </xs:complexType>
 
   <xs:complexType name="ModelTable">
@@ -241,13 +215,10 @@
     <xs:restriction base="xs:int"></xs:restriction>
   </xs:simpleType>
 
-<<<<<<< HEAD
-=======
   <xs:simpleType name="AccessRestriction">
     <xs:restriction base="xs:unsignedByte"></xs:restriction>
   </xs:simpleType>
 
->>>>>>> 7faafe65
   <xs:simpleType name="ArrayDimensions">
     <xs:list>
       <xs:simpleType>
@@ -283,11 +254,7 @@
   </xs:simpleType>
 
   <xs:simpleType name="AccessLevel">
-<<<<<<< HEAD
-    <xs:restriction base="xs:unsignedByte"></xs:restriction>
-=======
     <xs:restriction base="xs:unsignedInt"></xs:restriction>
->>>>>>> 7faafe65
   </xs:simpleType>
 
   <xs:complexType name="Reference">
@@ -305,8 +272,6 @@
     </xs:sequence>
   </xs:complexType>
 
-<<<<<<< HEAD
-=======
   <xs:complexType name="RolePermission">
     <xs:simpleContent>
       <xs:extension base="NodeId">
@@ -321,7 +286,6 @@
     </xs:sequence>
   </xs:complexType>
 
->>>>>>> 7faafe65
   <xs:complexType name="ListOfExtensions">
     <xs:sequence>
       <xs:element name="Extension" minOccurs="0" maxOccurs="unbounded">
@@ -341,20 +305,14 @@
       <xs:element name="Category" type="xs:string" minOccurs="0" maxOccurs="unbounded"></xs:element>
       <xs:element name="Documentation" type="xs:string" minOccurs="0" maxOccurs="1"></xs:element>
       <xs:element name="References" type="ListOfReferences" minOccurs="0"></xs:element>
-<<<<<<< HEAD
-=======
       <xs:element name="RolePermissions" type="ListOfRolePermissions" minOccurs="0"></xs:element>
->>>>>>> 7faafe65
       <xs:element name="Extensions" type="ListOfExtensions" minOccurs="0"></xs:element>
     </xs:sequence>
     <xs:attribute name="NodeId" type="NodeId" use="required"></xs:attribute>
     <xs:attribute name="BrowseName" type="QualifiedName" use="required"></xs:attribute>
     <xs:attribute name="WriteMask" type="WriteMask" default="0"></xs:attribute>
     <xs:attribute name="UserWriteMask" type="WriteMask" default="0"></xs:attribute>
-<<<<<<< HEAD
-=======
     <xs:attribute name="AccessRestrictions" type="AccessRestriction" default="0"></xs:attribute>
->>>>>>> 7faafe65
     <xs:attribute name="SymbolicName" type="SymbolicName" use="optional"></xs:attribute>
   </xs:complexType>
 
@@ -398,11 +356,6 @@
     </xs:complexContent>
   </xs:complexType>
 
-<<<<<<< HEAD
-  <xs:complexType name="UAMethod">
-    <xs:complexContent>
-      <xs:extension base="UAInstance">
-=======
   <xs:complexType name="UAMethodArgument">
     <xs:sequence>
       <xs:element name="Name" type="xs:string" minOccurs="0" maxOccurs="1"></xs:element>
@@ -416,7 +369,6 @@
         <xs:sequence>
           <xs:element name="ArgumentDescription" type="UAMethodArgument" minOccurs="0" maxOccurs="unbounded"></xs:element>
         </xs:sequence>
->>>>>>> 7faafe65
         <xs:attribute name="Executable" type="xs:boolean" default="true"></xs:attribute>
         <xs:attribute name="UserExecutable" type="xs:boolean" default="true"></xs:attribute>
         <xs:attribute name="MethodDeclarationId" type="NodeId" use="optional"></xs:attribute>
@@ -495,28 +447,18 @@
       <xs:element name="Field" type="DataTypeField" minOccurs="0" maxOccurs="unbounded"></xs:element>
     </xs:sequence>
     <xs:attribute name="Name" type="QualifiedName" use="required"></xs:attribute>
-<<<<<<< HEAD
-    <xs:attribute name="BaseType" type="QualifiedName" use="optional" default=""></xs:attribute>
-    <xs:attribute name="SymbolicName" type="SymbolicName" use="optional" default=""></xs:attribute>
-    <xs:attribute name="IsUnion" type="xs:boolean" use="optional" default="false"></xs:attribute>
-=======
     <xs:attribute name="SymbolicName" type="SymbolicName" use="optional" default=""></xs:attribute>
     <xs:attribute name="IsUnion" type="xs:boolean" use="optional" default="false"></xs:attribute>
     <xs:attribute name="IsOptionSet" type="xs:boolean" use="optional" default="false"></xs:attribute>
     
     <!-- BaseType is obsolete and no longer used. Left in for backwards compatibility. -->
     <xs:attribute name="BaseType" type="QualifiedName" use="optional" default=""></xs:attribute>
->>>>>>> 7faafe65
   </xs:complexType>
 
   <xs:complexType name="DataTypeField">
     <xs:sequence>
       <xs:element name="DisplayName" type="LocalizedText" minOccurs="0" maxOccurs="unbounded"></xs:element>
       <xs:element name="Description" type="LocalizedText" minOccurs="0" maxOccurs="unbounded"></xs:element>
-<<<<<<< HEAD
-      <xs:element name="Definition" type="DataTypeDefinition" minOccurs="0"></xs:element>
-=======
->>>>>>> 7faafe65
     </xs:sequence>
     <xs:attribute name="Name" type="xs:string" use="required"></xs:attribute>
     <xs:attribute name="SymbolicName" type="SymbolicName" use="optional"></xs:attribute>
